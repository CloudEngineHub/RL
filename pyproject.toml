[build-system]
requires = ["setuptools>=42", "wheel"]
build-backend = "setuptools.build_meta"

[tool.setuptools]
packages = ["nemo_rl"]

[tool.setuptools.dynamic]
version = {attr = "nemo_rl.__version__"}  # any module attribute compatible with ast.literal_eval
readme = {file = "README.md", content-type = "text/markdown"}

[project]
name = "nemo-rl"
dynamic = [
    "version",
    "readme",
]
description = "NeMo RL: A Scalable and Efficient Post-Training Library for Models Ranging from 1 GPU to 1000s, and from Tiny to >100B Parameters"
requires-python = ">=3.12"
license = {text = "Apache 2.0"}
dependencies = [
    "setuptools",
    "ninja", # for flash-attn parallel build
    "torch==2.7.0",
    "triton",
    "colored==2.2.3",
    "ray[default]==2.46.0",
<<<<<<< HEAD
=======
    # vllm<0.10.0 and transformers>=4.54.0 has a conflict
    # Remove this once we upgrade vllm to >=0.10.0
>>>>>>> 72418ee0
    "transformers>=4.51.0,<4.54.0",
    "wandb",
    "numpy",
    "datasets>=4.0.0",
    "rich",
    "math-verify",
    "accelerate>=0.26",
    "tensorboard",
    "omegaconf",
    "torchdata",
    "nvidia-ml-py",
    "hydra-core",
    "tiktoken",
    "blobfile",
    "debugpy",
    "nvtx",
    "matplotlib",
    "plotly",
    "sympy>=1.14.0",
    "pillow>=11.2.1",
    "torchvision>=0.22.0",
    "ipython>=9.4.0",
    "num2words>=0.5.14",   # for SmolVLM
    "mlflow",
]

[project.optional-dependencies]
# Currently unused, but after https://github.com/NVIDIA-NeMo/RL/issues/501 is resolved, we should use this for the "BASE" PYEXECUTABLE
automodel = [
    # Flash-attn version should be selected to satisfy both TE + vLLM requirements (xformers in particular)
    # https://github.com/NVIDIA/TransformerEngine/blob/v2.3/transformer_engine/pytorch/attention/dot_product_attention/utils.py#L108
    # https://github.com/facebookresearch/xformers/blob/8354497deb2c04c67fbb2e2ad911e86530da0e90/xformers/ops/fmha/flash.py#L76
    "flash-attn==2.7.4.post1",
]
vllm = [
    "vllm==0.9.2",
    #"vllm==0.10.0",
    "num2words>=0.5.14",
    # Remove this once https://github.com/NVIDIA-NeMo/RL/issues/501 resolved
    "flash-attn==2.7.4.post1",
]
mcore = [
    # also need cudnn (https://developer.nvidia.com/cudnn-downloads?target_os=Linux&target_arch=x86_64&Distribution=Ubuntu&target_version=20.04&target_type=deb_network)
    # wget https://developer.download.nvidia.com/compute/cuda/repos/ubuntu2004/x86_64/cuda-keyring_1.1-1_all.deb
    # sudo dpkg -i cuda-keyring_1.1-1_all.deb
    # sudo apt-get update
    # sudo apt-get install cudnn-cuda-12
    "transformer-engine[pytorch]==2.3.0",
    "megatron-core",
    "nemo-tron",
    # Flash-attn version should be selected to satisfy both TE + vLLM requirements (xformers in particular)
    # https://github.com/NVIDIA/TransformerEngine/blob/v2.3/transformer_engine/pytorch/attention/dot_product_attention/utils.py#L108
    # https://github.com/facebookresearch/xformers/blob/8354497deb2c04c67fbb2e2ad911e86530da0e90/xformers/ops/fmha/flash.py#L76
    "flash-attn==2.7.4.post1",
]

[dependency-groups]

# This is a default group so that we install these even with bare `uv sync`
build = [
    # Build requirement for TE
    "torch==2.7.0",
    # Build requirement for TE
    "setuptools",
    "packaging",
    "einops",
    # Build requirement for nemo_run
    "hatchling",
    # Build requirement for mcore
    "pybind11",
    # Build requirement for flash-attn
    "psutil",
]
docs = [
    "sphinx",
    "sphinx-autobuild",  # For live doc serving while editing docs
    "sphinx-autodoc2",  # For documenting Python API
    "sphinx-copybutton",  # Adds a copy button for code blocks
    "myst_parser",  # For our markdown docs
    "nvidia-sphinx-theme",  # Our NVIDIA theme
]
dev = [
    "pre-commit==3.6.0",
    "ruff==0.9.9",
    "types-PyYAML",
    "types-requests",
    "pyrefly==0.24.2",
]
test = [
    "pytest>=7.0.0",
    "pytest-timeout",
    "pytest-cov",
    "pytest-asyncio",
]

[tool.uv.sources]
megatron-core = { workspace = true }
nemo-tron = { workspace = true }
# The NeMo Run source to be used by nemo-tron
nemo_run = { git = "https://github.com/NVIDIA-NeMo/Run", rev = "414f0077c648fde2c71bb1186e97ccbf96d6844c" }
# torch/torchvision/triton all come from the torch index in order to pick up aarch64 wheels
torch = [
  { index = "pytorch-cu128" },
]
torchvision = [
  { index = "pytorch-cu128" },
]
triton = [
  { index = "pytorch-cu128" },
]

[tool.uv.workspace]
members = [
    "3rdparty/Megatron-LM-workspace",
    "3rdparty/NeMo-workspace",
]

[[tool.uv.index]]
name = "pytorch-cu128"
url = "https://download.pytorch.org/whl/cu128"
explicit = true

[tool.uv]
no-build-isolation-package = ["transformer-engine-torch", "transformer-engine", "flash-attn"]
# Always apply the build group since dependencies like TE/mcore/nemo-run require build dependencies
# and this lets us assume they are implicitly installed with a simply `uv sync`. Ideally, we'd
# avoid including these in the default dependency set, but for now it's required.
default-groups = ["dev", "build"]
# Users may use different link-modes depending on their scenario:
#  --link-mode=hardlink (default on linux; may get warnings about switching to --link-mode copy if uv cache and venv on different file-systems)
#  --link-mode=copy (slower but more reliable; supresses warning)
#  --link-mode=symlink (fastest option when uv cache and venv on different file-system; caveat: venv is brittle since it depends on the environment/container)
link-mode = "copy"

# Needed when building from source
[[tool.uv.dependency-metadata]]
name = "flash-attn"
requires-dist = ["torch", "einops", "setuptools", "psutil", "ninja"]

[tool.black]
line-length = 120
include = '\.pyi?$'
exclude = '''
/(
    \.git
  | \.venv
  | build
)/
'''

[tool.pytest.ini_options]
addopts = "--durations=15 -s -rA -x"
testpaths = ["tests"]
python_files = "test_*.py"
markers = [
    "mcore: marks tests that require the mcore extra",
    "hf_gated: marks tests that require HuggingFace token access for gated models",
]

[tool.pyrefly]
project-includes = ["**/*"]
project-excludes = ["**/*venv/**/*"]

[tool.coverage.run]
concurrency = ["thread", "multiprocessing"]
omit = ["/tmp/*"]

[tool.coverage.paths]
source = ["nemo_rl/"]

[tool.ruff.lint]
# Enable all `pydocstyle` rules, limiting to those that adhere to the
# Google convention via `convention = "google"`, below.
select = ["D", "F"]

# - On top of the Google convention, disable `D417`, which requires
#   documentation for every function parameter.
# - F841: local variable assigned but never used (exluced to favor readability)
# TODO: Remove D10 once we are about to release to get all the docstrings written
ignore = ["D417", "D10", "F841"]

[tool.ruff.lint.pydocstyle]
convention = "google"

# Section to exclude errors for different file types
[tool.ruff.per-file-ignores]
# Ignore all directories named `tests`.
"tests/**" = ["D"]
# Ignore all files that end in `_test.py`.
"*_test.py" = ["D"]
# Ignore F401 (import but unused) in __init__.py
"__init__.py" = ["F401"]
<|MERGE_RESOLUTION|>--- conflicted
+++ resolved
@@ -25,11 +25,8 @@
     "triton",
     "colored==2.2.3",
     "ray[default]==2.46.0",
-<<<<<<< HEAD
-=======
     # vllm<0.10.0 and transformers>=4.54.0 has a conflict
     # Remove this once we upgrade vllm to >=0.10.0
->>>>>>> 72418ee0
     "transformers>=4.51.0,<4.54.0",
     "wandb",
     "numpy",
