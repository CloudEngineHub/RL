[build-system]
requires = ["setuptools>=42", "wheel"]
build-backend = "setuptools.build_meta"

[tool.setuptools]
packages = ["nemo_rl"]

[tool.setuptools.dynamic]
version = {attr = "nemo_rl.__version__"}  # any module attribute compatible with ast.literal_eval
readme = {file = "README.md", content-type = "text/markdown"}

[project]
name = "nemo-rl"
dynamic = [
    "version",
    "readme",
]
description = "NeMo RL: A Scalable and Efficient Post-Training Library for Models Ranging from 1 GPU to 1000s, and from Tiny to >100B Parameters"
requires-python = ">=3.12"
license = {text = "Apache 2.0"}
dependencies = [
    "setuptools",
    "ninja",  # for flash-attn parallel build
    "torch==2.7.0",
    "triton",
    "colored==2.2.3",
    "ray[default]==2.46.0",
    "transformers>=4.51.0",
    "flash-attn==2.8.0.post2",
    "wandb",
    "numpy",
    "datasets>=3.6.0",
    "rich",
    "math-verify",
    "accelerate>=0.26",
    "tensorboard",
    "omegaconf",
    "torchdata",
    "nvidia-ml-py",
    "hydra-core",
    "tiktoken",
    "blobfile",
    "debugpy",
    "nvtx",
    "matplotlib",
    "plotly"
]

[project.optional-dependencies]
# Currently unused, but after https://github.com/NVIDIA-NeMo/RL/issues/501 is resolved, we should use this for the "BASE" PYEXECUTABLE
automodel = [
    # Flash-attn version should be selected to satisfy both TE + vLLM requirements (xformers in particular)
    # https://github.com/NVIDIA/TransformerEngine/blob/v2.3/transformer_engine/pytorch/attention/dot_product_attention/utils.py#L108
    # https://github.com/facebookresearch/xformers/blob/8354497deb2c04c67fbb2e2ad911e86530da0e90/xformers/ops/fmha/flash.py#L76
    "flash-attn==2.7.4.post1",
]
vllm = [
    "vllm==0.9.0",
    # Remove this once https://github.com/NVIDIA-NeMo/RL/issues/501 resolved
    "flash-attn==2.7.4.post1",
]
mcore = [
    # also need cudnn (https://developer.nvidia.com/cudnn-downloads?target_os=Linux&target_arch=x86_64&Distribution=Ubuntu&target_version=20.04&target_type=deb_network)
    # wget https://developer.download.nvidia.com/compute/cuda/repos/ubuntu2004/x86_64/cuda-keyring_1.1-1_all.deb
    # sudo dpkg -i cuda-keyring_1.1-1_all.deb
    # sudo apt-get update
    # sudo apt-get install cudnn-cuda-12
    "transformer-engine[pytorch]==2.3.0",
    "megatron-core",
    "nemo-tron",
    # Flash-attn version should be selected to satisfy both TE + vLLM requirements (xformers in particular)
    # https://github.com/NVIDIA/TransformerEngine/blob/v2.3/transformer_engine/pytorch/attention/dot_product_attention/utils.py#L108
    # https://github.com/facebookresearch/xformers/blob/8354497deb2c04c67fbb2e2ad911e86530da0e90/xformers/ops/fmha/flash.py#L76
    "flash-attn==2.7.4.post1",
]

[dependency-groups]

# This is a default group so that we install these even with bare `uv sync`
build = [
    # Build requirement for TE
    "torch==2.7.0",
    # Build requirement for TE
    "setuptools",
    "packaging",
    "einops",
    # Build requirement for nemo_run
    "hatchling",
    # Build requirement for mcore
    "pybind11",
    # Build requirement for flash-attn
    "psutil",
]
docs = [
    "sphinx",
    "sphinx-autobuild",  # For live doc serving while editing docs
    "sphinx-autodoc2",  # For documenting Python API
    "sphinx-copybutton",  # Adds a copy button for code blocks
    "myst_parser",  # For our markdown docs
    "nvidia-sphinx-theme",  # Our NVIDIA theme
]
dev = [
    "pre-commit==3.6.0",
    "ruff==0.9.9",
    "mypy",
    "types-PyYAML",
    "types-requests",
]
test = [
    "pytest>=7.0.0",
    "pytest-timeout",
    "pytest-cov",
    "pytest-asyncio",
]

[tool.uv.sources]
megatron-core = { workspace = true }
nemo-tron = { workspace = true }
# The NeMo Run source to be used by nemo-tron
nemo_run = { git = "https://github.com/NVIDIA-NeMo/Run", rev = "414f0077c648fde2c71bb1186e97ccbf96d6844c" }
# torch/torchvision/triton all come from the torch index in order to pick up aarch64 wheels
torch = [
  { index = "pytorch-cu128" },
]
torchvision = [
  { index = "pytorch-cu128" },
]
triton = [
  { index = "pytorch-cu128" },
]

[tool.uv.workspace]
members = [
    "3rdparty/Megatron-LM-workspace",
    "3rdparty/NeMo-workspace",
]

[[tool.uv.index]]
name = "pytorch-cu128"
url = "https://download.pytorch.org/whl/cu128"
explicit = true

[tool.uv]
<<<<<<< HEAD
# Currently, TE must be built with no build-isolation b/c it requires torch
=======
>>>>>>> dcb311e1
no-build-isolation-package = ["transformer-engine-torch", "transformer-engine", "flash-attn"]
# Always apply the build group since dependencies like TE/mcore/nemo-run require build dependencies
# and this lets us assume they are implicitly installed with a simply `uv sync`. Ideally, we'd
# avoid including these in the default dependency set, but for now it's required.
default-groups = ["dev", "build"]
# Users may use different link-modes depending on their scenario:
#  --link-mode=hardlink (default on linux; may get warnings about switching to --link-mode copy if uv cache and venv on different file-systems)
#  --link-mode=copy (slower but more reliable; supresses warning)
#  --link-mode=symlink (fastest option when uv cache and venv on different file-system; caveat: venv is brittle since it depends on the environment/container)
link-mode = "copy"

# Needed when building from source
[[tool.uv.dependency-metadata]]
name = "flash-attn"
requires-dist = ["torch", "einops", "setuptools", "psutil", "ninja"]

[tool.black]
line-length = 120
include = '\.pyi?$'
exclude = '''
/(
    \.git
  | \.venv
  | build
)/
'''

[tool.pytest.ini_options]
addopts = "--durations=15 -s -rA -x"
testpaths = ["tests"]
python_files = "test_*.py"

[tool.coverage.run]
concurrency = ["thread", "multiprocessing"]
omit = ["/tmp/*"]

[tool.coverage.paths]
source = ["nemo_rl/", "/opt/nemo-rl/nemo_rl/"]

[tool.ruff.lint]
# Enable all `pydocstyle` rules, limiting to those that adhere to the
# Google convention via `convention = "google"`, below.
select = ["D", "F"]

# - On top of the Google convention, disable `D417`, which requires
#   documentation for every function parameter.
# - F841: local variable assigned but never used (exluced to favor readability)
# TODO: Remove D10 once we are about to release to get all the docstrings written
ignore = ["D417", "D10", "F841"]

[tool.ruff.lint.pydocstyle]
convention = "google"

# Section to exclude errors for different file types
[tool.ruff.per-file-ignores]
# Ignore all directories named `tests`.
"tests/**" = ["D"]
# Ignore all files that end in `_test.py`.
"*_test.py" = ["D"]
# Ignore F401 (import but unused) in __init__.py
"__init__.py" = ["F401"]
<|MERGE_RESOLUTION|>--- conflicted
+++ resolved
@@ -26,7 +26,6 @@
     "colored==2.2.3",
     "ray[default]==2.46.0",
     "transformers>=4.51.0",
-    "flash-attn==2.8.0.post2",
     "wandb",
     "numpy",
     "datasets>=3.6.0",
@@ -141,10 +140,6 @@
 explicit = true
 
 [tool.uv]
-<<<<<<< HEAD
-# Currently, TE must be built with no build-isolation b/c it requires torch
-=======
->>>>>>> dcb311e1
 no-build-isolation-package = ["transformer-engine-torch", "transformer-engine", "flash-attn"]
 # Always apply the build group since dependencies like TE/mcore/nemo-run require build dependencies
 # and this lets us assume they are implicitly installed with a simply `uv sync`. Ideally, we'd
