--- conflicted
+++ resolved
@@ -43,17 +43,12 @@
     "nvtx",
     "matplotlib",
     "plotly",
-<<<<<<< HEAD
     "sympy>=1.14.0",
     "pillow>=11.2.1",
     "torchvision>=0.22.0",
     "ipython>=9.4.0",
-    "num2words>=0.5.14",
-    "scipy>=1.16.0",
-    "sentencepiece>=0.2.0",
-=======
+    "num2words>=0.5.14",   # for SmolVLM
     "mlflow",
->>>>>>> 2b8b364b
 ]
 
 [project.optional-dependencies]
