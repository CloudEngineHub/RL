--- conflicted
+++ resolved
@@ -30,12 +30,7 @@
 from nemo_rl.distributed.virtual_cluster import RayVirtualCluster
 from nemo_rl.models.generation import configure_generation_config
 from nemo_rl.models.policy import PolicyConfig
-<<<<<<< HEAD
-from nemo_rl.models.policy.dtensor_policy_worker import DTensorPolicyWorker
 from nemo_rl.models.policy.hf_policy import Policy
-=======
-from nemo_rl.models.policy.hf_policy import HfPolicy
->>>>>>> 3db05c17
 from tests.unit.conftest import TEST_ASSETS
 from tests.unit.test_utils import SimpleLoss
 
@@ -483,7 +478,7 @@
     )
     tokenizer = get_tokenizer(config["tokenizer"])
 
-    policy = HfPolicy(
+    policy = Policy(
         tokenizer=tokenizer,
         config=config,
         init_optimizer=False,
