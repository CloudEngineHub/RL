# Copyright (c) 2025, NVIDIA CORPORATION.  All rights reserved.
#
# Licensed under the Apache License, Version 2.0 (the "License");
# you may not use this file except in compliance with the License.
# You may obtain a copy of the License at
#
#     http://www.apache.org/licenses/LICENSE-2.0
#
# Unless required by applicable law or agreed to in writing, software
# distributed under the License is distributed on an "AS IS" BASIS,
# WITHOUT WARRANTIES OR CONDITIONS OF ANY KIND, either express or implied.
# See the License for the specific language governing permissions and
# limitations under the License.

import os
import pprint
from copy import deepcopy

import pytest
import ray
import torch

from nemo_rl.algorithms.interfaces import LossFunction
from nemo_rl.algorithms.loss_functions import ClippedPGLossFn, NLLLoss
from nemo_rl.algorithms.utils import get_tokenizer
from nemo_rl.distributed.batched_data_dict import BatchedDataDict
from nemo_rl.distributed.virtual_cluster import RayVirtualCluster
from nemo_rl.models.generation import configure_generation_config
from nemo_rl.models.policy import PolicyConfig
from nemo_rl.models.policy.lm_policy import Policy
from tests.unit.test_utils import SimpleLoss, SimpleNLLLoss

basic_llama_test_config: PolicyConfig = {
    "model_name": "Qwen/Qwen3-0.6B",
    "tokenizer": {
        "name": "Qwen/Qwen3-0.6B",
    },
    "generation_batch_size": 1,  # Small batch size for testing
    "train_global_batch_size": 4,
    "train_micro_batch_size": 1,
    "learning_rate": 5e-6,
    "logprob_batch_size": 1,
    "precision": "float32",
    "fsdp_offload_enabled": False,
    "activation_checkpointing_enabled": False,
    "generation": {
        "backend": "hf",
        "temperature": 1.0,
        "max_new_tokens": 16,  # Small number of tokens for testing
        "top_p": 1.0,
        "top_k": None,
        "stop_token_ids": None,
        "stop_strings": None,
    },
    "dtensor_cfg": {
        "enabled": False,
        "cpu_offload": False,
        "sequence_parallel": False,
        "activation_checkpointing": False,
        "tensor_parallel_size": 1,
        "context_parallel_size": 1,
        "custom_parallel_plan": None,
    },
    "dynamic_batching": {
        "enabled": False,
    },
    "optimizer": {
        "name": "torch.optim.AdamW",
        "kwargs": {
            "lr": 5e-6,
            "weight_decay": 0.01,
            "betas": [0.9, 0.999],
            "eps": 1e-8,
        },
    },
    "scheduler": {
        "name": "torch.optim.lr_scheduler.CosineAnnealingLR",
        "kwargs": {
            "T_max": 100,
        },
    },
    "max_grad_norm": 1.0,
}


@pytest.fixture(scope="module", autouse=True)
def skip_tied_weight_check_for_all():
    """Automatically skip tied weight check for all tests in this module."""
    os.environ["NRL_SKIP_TIED_WEIGHT_CHECK"] = "1"

    yield

    # Restore the original value
    os.environ.pop("NRL_SKIP_TIED_WEIGHT_CHECK", None)


@pytest.fixture(scope="function")
def gc_collect():
    """Helper function to force garbage collection after a test"""
    import gc

    gc.collect()


@pytest.fixture(scope="function")
def tokenizer():
    """Initialize tokenizer for the test model."""
    tokenizer = get_tokenizer(basic_llama_test_config["tokenizer"])
    return tokenizer


@pytest.fixture(scope="function")
def test_input_data(tokenizer):
    """Create test input data for inference."""
    prompts = [
        "Write a story about a magical forest",
        "Explain how photosynthesis works",
        "What are the benefits of exercise?",
        "Describe the water cycle",
        "What is the capital of France?",
        "Who is the president of the USA?",
        "What is the capital of the moon?",
        "Where is the sun?",
    ]

    expected_generations = [
        "Write a story about a magical forest where the trees are made of stars and the ground is made of light. The",
        "Explain how photosynthesis works in the context of the environment and the role of the sun in it.\nAnswer",
        "What are the benefits of exercise? What are the risks of exercise? What are the benefits and risks of physical activity",
        "Describe the water cycle and its importance in the environment.\nAnswer:\nThe **water cycle** is a",
        "What is the capital of France? The capital of France is Paris. The answer is Paris. The answer is Paris",
        "Who is the president of the USA? The answer is the president of the United States of America, which is the president",
        "What is the capital of the moon? The answer is...? Let me think. I know that the moon is a",
        "Where is the sun? Where is the moon? Where is the earth? Where is the sun in the",
    ]

    # Tokenize the prompts
    tokenized = tokenizer(
        prompts,
        padding=True,
        truncation=True,
        max_length=64,
        return_tensors="pt",
        padding_side="right",
    )

    # Calculate input lengths from attention mask
    input_lengths = tokenized["attention_mask"].sum(dim=1).to(torch.int32)

    data = BatchedDataDict(
        {
            "input_ids": tokenized["input_ids"],
            "input_lengths": input_lengths,
        }
    )

    return data, prompts, expected_generations


@pytest.fixture
def policy_setup(tokenizer, num_gpus):
    """Setup and teardown for policy tests - creates a virtual cluster and policy."""
    policy = None
    cluster = None

    cluster_name = f"test-init-{num_gpus}gpu"
    print(f"Creating virtual cluster '{cluster_name}' for {num_gpus} GPUs...")

    cluster = RayVirtualCluster(
        name=cluster_name,
        bundle_ct_per_node_list=[num_gpus],
        use_gpus=True,
        num_gpus_per_node=num_gpus,
        max_colocated_worker_groups=1,
    )

    config = basic_llama_test_config
    config["generation"] = configure_generation_config(config["generation"], tokenizer)

<<<<<<< HEAD
    print("Creating HfPolicy...")
=======
    print("Creating Policy...")
>>>>>>> c0927f09
    policy = Policy(cluster=cluster, config=config, tokenizer=tokenizer)

    yield policy, cluster

    # Clean up after the test
    print("Cleaning up resources for test")
    cluster.shutdown()
    policy.worker_group.shutdown()


@pytest.mark.timeout(180)
@pytest.mark.parametrize("num_gpus", [1, 2], ids=["1gpu", "2gpu"])
def test_lm_policy_init(policy_setup, num_gpus):
    policy, cluster = policy_setup

    # Verify cluster and policy were properly created
    assert policy is not None, "Policy was not created properly"
    assert cluster is not None, "Cluster was not created properly"

    # Verify we have workers matching the GPU count
    assert len(policy.worker_group.workers) == num_gpus, (
        f"Should have {num_gpus} worker(s), one per GPU"
    )

    # Check workers are alive
    worker_alive = ray.get([w.is_alive.remote() for w in policy.worker_group.workers])
    assert all(worker_alive), f"Not all workers are alive: {worker_alive}"

    # Get GPU info from both workers to verify GPU usage
    print("\nGetting GPU information from workers...")
    gpu_infos = ray.get([w.get_gpu_info.remote() for w in policy.worker_group.workers])
    print("\nGPU Information:")
    for i, info in enumerate(gpu_infos):
        print(f"\nWorker {i} GPU Info:")
        pprint.pprint(info)

    # Check 1: Verify workers have different ranks
    gpu_ranks = [info["rank"] for info in gpu_infos]
    assert len(set(gpu_ranks)) == num_gpus, (
        f"Expected {num_gpus} different ranks, got {gpu_ranks}"
    )
    assert set(gpu_ranks) == set(range(num_gpus)), (
        f"Expected ranks {set(range(num_gpus))}, got {gpu_ranks}"
    )

    # Check 2: Verify workers have different local_ranks
    local_ranks = [info["local_rank"] for info in gpu_infos]
    assert len(set(local_ranks)) == num_gpus, (
        f"Expected {num_gpus} different local_ranks, got {local_ranks}"
    )
    assert set(local_ranks) == set(range(num_gpus)), (
        f"Expected local_ranks {set(range(num_gpus))}, got {local_ranks}"
    )

    # Check 3: Verify workers have different CUDA_VISIBLE_DEVICES
    cuda_visible_devices = [
        info["env_vars"].get("CUDA_VISIBLE_DEVICES") for info in gpu_infos
    ]
    if num_gpus > 1:
        assert len(set(cuda_visible_devices)) == num_gpus, (
            f"Expected different CUDA_VISIBLE_DEVICES, got {cuda_visible_devices}"
        )
    else:
        assert len(set(cuda_visible_devices)) == 1, (
            f"Expected one CUDA_VISIBLE_DEVICES for 1 GPU, got {cuda_visible_devices}"
        )

    # Check 4: Verify all workers report correct world_size
    for info in gpu_infos:
        assert info["world_size"] == num_gpus, (
            f"Expected world_size={num_gpus}, got {info['world_size']}"
        )
        assert info["env_vars"]["WORLD_SIZE"] == str(num_gpus), (
            f"Expected WORLD_SIZE={num_gpus}, got {info['env_vars']['WORLD_SIZE']}"
        )

    # Check 5: Verify significant GPU memory is allocated (at least 1GB) on all GPUs
    for info in gpu_infos:
        assert info["memory_allocated_mb"] > 1000, (
            f"Not enough memory allocated on GPU for rank {info['rank']}: {info['memory_allocated_mb']:.2f} MB"
        )

    # Check 6: Verify model parameters are on CUDA devices for all workers
    for info in gpu_infos:
        param_sample = list(info["parameter_sample"].values())[0]
        assert "cuda" in param_sample["device"], (
            f"Parameter not on CUDA device: {param_sample['device']}"
        )

    # Check 8: Verify same model parameters are being tracked across workers
    param_names = [list(info["parameter_sample"].keys())[0] for info in gpu_infos]
    assert len(set(param_names)) == 1, (
        f"Workers are not tracking the same parameter: {param_names}"
    )

    # Check 9: Both workers should see their device as cuda:0 (correct distributed behavior)
    for info in gpu_infos:
        param_device = list(info["parameter_sample"].values())[0]["device"]
        assert param_device == "cuda:0", (
            f"Expected parameter device to be cuda:0, got {param_device}"
        )


@pytest.fixture
def training_setup(tokenizer, request, num_gpus):
    """
    Setup and teardown specifically for training tests.

    When used without parameterization, uses the default config.
    When parameterized, takes any config updates as a dictionary in request.param
    and applies them to the basic config.
    """
    policy = None
    cluster = None
    data = None
    loss_fn = None

    # Get config updates from request.param if available
    config_updates = {}
    config_suffix = ""
    if hasattr(request, "param") and request.param is not None:
        config_updates = request.param
        config_suffix = "-" + "-".join([f"{k}={v}" for k, v in config_updates.items()])

    try:
        # Create resources with unique name
        cluster_name = f"test-train-{num_gpus}gpu{config_suffix}"
        print(
            f"Creating training virtual cluster '{cluster_name}' for {num_gpus} GPUs"
            f"{' with config updates: ' + str(config_updates) if config_updates else ''}"
        )

        cluster = RayVirtualCluster(
            name=cluster_name,
            bundle_ct_per_node_list=[num_gpus],
            use_gpus=True,
            num_gpus_per_node=num_gpus,
            max_colocated_worker_groups=1,
        )

        # Create a config with optional modifications
        config = deepcopy(basic_llama_test_config)
        if config_updates:
            config.update(config_updates)

<<<<<<< HEAD
        print("Creating training HfPolicy...")
=======
        print("Creating training Policy...")
>>>>>>> c0927f09
        policy = Policy(
            cluster=cluster,
            config=config,
            init_reference_model=False,
            tokenizer=tokenizer,
        )

        # Create a test batch
        print("Creating test batch...")
        # set random seed
        torch.manual_seed(42)

        # Create test input_ids and attention_mask
        input_ids = torch.randint(0, 32000, (8, 128))  # 8 sequences, each of length 128
        attention_mask = torch.ones(8, 128)

        # Calculate input_lengths (all sequences are full length in this test)
        input_lengths = attention_mask.sum(dim=1).to(torch.int32)

        data = BatchedDataDict(
            {
                "input_ids": input_ids,
                "input_lengths": input_lengths,
                "attention_mask": attention_mask,  # Keep for compatibility with loss functions
                "labels": torch.randint(0, 32000, (8, 128)),
                "sample_mask": torch.ones(8),
            }
        )

        # Create loss function
        loss_fn: LossFunction = SimpleLoss()

        # Provide the resources to the test
        yield policy, cluster, data, loss_fn

    except Exception as e:
        print(f"Error during training setup: {e}")
        pytest.skip(f"Training setup failed: {e}")
    finally:
        # Clean up after the test
        print("Cleaning up resources for test")
        policy.worker_group.shutdown()
        cluster.shutdown()


def get_max_gpu_utilization(policy):
    max_memory_allocated = 0
    max_memory_reserved = 0
    gpu_infos = ray.get([w.get_gpu_info.remote() for w in policy.worker_group.workers])
    for info in gpu_infos:
        max_memory_allocated = max(max_memory_allocated, info["memory_allocated_mb"])
        max_memory_reserved = max(max_memory_reserved, info["memory_reserved_mb"])
    return max_memory_allocated, max_memory_reserved


@pytest.mark.timeout(180)
@pytest.mark.parametrize(
    "num_gpus, training_setup, config_name",
    [
        (1, None, "default"),
        (2, None, "default"),
        (2, {"fsdp_offload_enabled": True}, "fsdp_offload"),
        (2, {"activation_checkpointing_enabled": True}, "activation_checkpointing"),
    ],
    indirect=["training_setup"],
    ids=[
        "1gpu_default",
        "2gpu_default",
        "2gpu_fsdp_offload",
        "2gpu_activation_checkpointing",
    ],
)
def test_lm_policy_training(training_setup, tracker, num_gpus, config_name):
    def verify_loss_tensor(loss_tensor):
        assert not torch.isnan(loss_tensor).any(), "Loss should not be NaN"
        assert not torch.isinf(loss_tensor).any(), "Loss should not be Inf"
        return loss_tensor

    policy, cluster, data, loss_fn = training_setup

    # Verify resources were created properly
    assert policy is not None, "Training policy was not created properly"
    assert cluster is not None, "Training cluster was not created properly"
    assert data is not None, "Test data was not created properly"
    assert loss_fn is not None, "Loss function was not created properly"

    # Call prepare_for_training if available
    print(
        f"\nPreparing for training with {num_gpus} GPU(s) and {config_name} config..."
    )
    policy.prepare_for_training()

    losses = []
    for steps in range(4):
        results = policy.train(data, loss_fn)

        # Verify results
        assert "loss" in results, "Training results should contain 'loss'"
        loss_tensor = results["loss"]
        verify_loss_tensor(loss_tensor)
        losses.append(loss_tensor[-1].item())

        print(
            f"Training loss with {num_gpus} GPU(s) and {config_name} config: {results['loss']}"
        )

    policy.finish_training()
    assert losses[0] > losses[-1], "Loss should decrease over training iterations"

    after_training_mem_allocated, after_training_mem_reserved = get_max_gpu_utilization(
        policy
    )
    print(
        f"Max GPU Utilization after training with {num_gpus} GPU(s) and {config_name} config: {after_training_mem_allocated:,.1f} MB allocated, "
        f"{after_training_mem_reserved:,.1f} MB reserved"
    )
    tracker.track(
        f"{num_gpus}gpu_{config_name}_after_training_mem_allocated",
        after_training_mem_allocated,
    )
    tracker.track(
        f"{num_gpus}gpu_{config_name}_after_training_mem_reserved",
        after_training_mem_reserved,
    )

    policy.offload_after_refit()
    after_offload_mem_allocated, after_offload_mem_reserved = get_max_gpu_utilization(
        policy
    )
    print(
        f"Max GPU Utilization after offload with {num_gpus} GPU(s) and {config_name} config: {after_offload_mem_allocated:,.1f} MB allocated, "
        f"{after_offload_mem_reserved:,.1f} MB reserved"
    )
    tracker.track(
        f"{num_gpus}gpu_{config_name}_after_offload_mem_allocated",
        after_offload_mem_allocated,
    )
    tracker.track(
        f"{num_gpus}gpu_{config_name}_after_offload_mem_reserved",
        after_offload_mem_reserved,
    )

    # Compare memory after offload to memory after training
    if config_name == "fsdp_offload":
        # With FSDP offload, memory usage after training should already be low
        assert after_training_mem_allocated < 1_200, (
            "FSDP offload after training should be less than 1.2GB)"
        )
    else:
        assert after_training_mem_allocated > 5_000, (
            f"Memory after training with {config_name} config should be more than 5GB"
        )

    assert after_offload_mem_allocated < 1_200, (
        "Memory after offload should be less than 1.2GB"
    )


@pytest.fixture
def generation_setup(request, test_input_data, tokenizer, num_gpus):
    """Setup and teardown specifically for generation tests."""
    policy = None
    cluster = None
    data = None
    init_reference_model = request.param

    try:
        # Create resources with unique name
        cluster_name = f"test-gen-{num_gpus}gpu-ref{init_reference_model}"
        print(
            f"Creating generation virtual cluster '{cluster_name}' for {num_gpus} GPUs "
            f"(ref_model={init_reference_model})..."
        )

        cluster = RayVirtualCluster(
            name=cluster_name,
            bundle_ct_per_node_list=[num_gpus],
            use_gpus=True,
            num_gpus_per_node=num_gpus,
            max_colocated_worker_groups=1,
        )

        config = basic_llama_test_config
        config["generation"] = configure_generation_config(
            config["generation"], tokenizer
        )

<<<<<<< HEAD
        print("Creating generation HfPolicy...")
=======
        print("Creating generation Policy...")
>>>>>>> c0927f09
        policy = Policy(
            cluster=cluster,
            config=config,
            tokenizer=tokenizer,
            init_reference_model=request.param,
        )

        # Create a test batch
        print("Creating test batch...")
        torch.manual_seed(42)  # For reproducibility

        # Prepare test data
        data, prompts, expected_generations = test_input_data

        # Provide the resources to the test
        yield policy, cluster, data, prompts, expected_generations

    except Exception as e:
        print(f"Error during generation setup: {e}")
        pytest.skip(f"Generation setup failed: {e}")
    finally:
        # Clean up after the test
        print("Cleaning up resources for test")
        policy.worker_group.shutdown()
        cluster.shutdown()


@pytest.mark.timeout(180)
@pytest.mark.parametrize("num_gpus", [1, 2], ids=["1gpu", "2gpu"])
@pytest.mark.parametrize("generation_setup", [False], indirect=True)
def test_lm_policy_generation(generation_setup, tokenizer, num_gpus, tracker):
    policy, cluster, data, prompts, expected_generations = generation_setup

    # Verify resources were created properly
    assert policy is not None, "Generation policy was not created properly"
    assert cluster is not None, "Generation cluster was not created properly"
    assert data is not None, "Test data was not created properly"

    # Call prepare_for_generation if available
    print("Preparing for generation...")
    policy.prepare_for_generation()

    # Generate text
    print("Generating text...")
    results = policy.generate(data, greedy=True)

    # Verify results
    assert "output_ids" in results, "Generation results should contain 'output_ids'"
    output_ids = results["output_ids"]

    # run logprob calculation manually to verify
    fprop_logprob_data = BatchedDataDict(
        {
            "input_ids": results.get("output_ids"),
            "input_lengths": results.get("unpadded_sequence_lengths"),
        }
    )
    fprop_results = policy.get_logprobs(fprop_logprob_data)
    for i, length in enumerate(data["input_lengths"]):
        fprop_results["logprobs"][i, :length] = 0

    for i, valid_seq_len in enumerate(results["unpadded_sequence_lengths"]):
        fprop_results["logprobs"][i, valid_seq_len:] = 0

    # Basic validation of output shape and content
    assert isinstance(output_ids, torch.Tensor), "Output should be a tensor"
    assert output_ids.dim() == 2, (
        "Output should be 2-dimensional [batch_size, seq_length]"
    )
    assert output_ids.size(0) == data.get("input_ids").size(0), (
        "Output batch size should match input"
    )
    assert output_ids.size(1) > data.get("input_ids").size(1), (
        "Output should be longer than input"
    )

    # validate that the logprobs are correct
    avg_prob_mult_error = torch.mean(
        torch.exp(torch.abs(results["logprobs"] - fprop_results["logprobs"]))
    )
    print(f"avg prob mult error: {avg_prob_mult_error}")
    tracker.track(f"avg_prob_mult_error_{num_gpus}gpu", float(avg_prob_mult_error))
    assert avg_prob_mult_error <= 1.025

    # get logprobs for the expected generations
    expected_tokenized = tokenizer(
        expected_generations,
        padding=True,
        truncation=True,
        max_length=64,
        return_tensors="pt",
        padding_side="right",
    )

    # Calculate input_lengths for expected generations
    expected_lengths = expected_tokenized["attention_mask"].sum(dim=1).to(torch.int32)

    expected_data = BatchedDataDict(
        {
            "input_ids": expected_tokenized["input_ids"],
            "input_lengths": expected_lengths,
        }
    )

    expected_logprobs = policy.get_logprobs(expected_data)["logprobs"]
    mean_lps = torch.mean(expected_logprobs * expected_tokenized["attention_mask"])
    tracker.track(f"mean_lps_{num_gpus}gpu", float(mean_lps))
    assert mean_lps > -1.7, "Expected logprobs should be greater than -1.7"
    assert mean_lps < -1.4, "Expected logprobs should be less than -1.4"

    # Call finish_generation if available
    print("Finishing generation...")
    policy.finish_generation()


@pytest.mark.timeout(180)
@pytest.mark.parametrize("num_gpus", [1, 2], ids=["1gpu", "2gpu"])
@pytest.mark.parametrize("generation_setup", [True], indirect=True)
def test_all_lm_policy_generation_lps_ref_training(generation_setup):
    policy, cluster, data, prompts, expected_generations = generation_setup

    # Verify resources were created properly
    assert policy is not None, "Generation policy was not created properly"
    assert cluster is not None, "Generation cluster was not created properly"
    assert data is not None, "Test data was not created properly"

    # Create reference data by generating with the model
    print("creating some data")
    ref_results = policy.generate(data, greedy=True)

    # Create training data with reference outputs
    token_loss_mask = torch.ones_like(ref_results["output_ids"])
    token_loss_mask[:, : data.get("input_ids").size(1)] = 0

    for idx, length in enumerate(ref_results["unpadded_sequence_lengths"]):
        token_loss_mask[idx, length:] = 0

    train_data = BatchedDataDict(
        {
            "input_ids": ref_results["output_ids"],
            "input_lengths": ref_results["unpadded_sequence_lengths"],
            "token_loss_mask": token_loss_mask,
            "sample_mask": torch.ones(data.get("input_ids").size(0)),
        }
    )

    fprop_logprobs = policy.get_logprobs(train_data)["logprobs"]

    loss_fn: LossFunction = SimpleNLLLoss()

    # Train for a few steps
    policy.prepare_for_training()
    losses = []
    for step in range(8):
        results = policy.train(train_data, loss_fn)

        # Verify results
        assert "loss" in results, "Training results should contain 'loss'"
        loss_tensor = results["loss"]
        assert not torch.isnan(loss_tensor).any(), "Loss should not be NaN"
        assert not torch.isinf(loss_tensor).any(), "Loss should not be Inf"
        losses.append(loss_tensor[-1].item())

        print(f"Training loss at step {step}: {results['loss']}")

    policy.finish_training()

    post_train_reference_logprobs = policy.get_reference_policy_logprobs(train_data)[
        "reference_logprobs"
    ]
    post_train_fprop_logprobs = policy.get_logprobs(train_data)["logprobs"]

    # Verify that the reference policy logprobs match the original policy logprobs
    assert torch.allclose(fprop_logprobs, post_train_reference_logprobs), (
        "Logprobs from policy before training and reference policy after training should match"
    )

    # Calculate NLL before and after training
    pre_train_nll = -torch.sum(fprop_logprobs * token_loss_mask, dim=-1)
    post_train_nll = -torch.sum(post_train_fprop_logprobs * token_loss_mask, dim=-1)
    print(f"Pre-training NLL: {pre_train_nll.mean().item()}")
    print(f"Post-training NLL: {post_train_nll.mean().item()}")

    # Verify that training improved the model's predictions on every sample
    assert torch.all(post_train_nll < pre_train_nll), (
        "Model should improve at predicting its own generations after training"
    )
    assert torch.all(post_train_nll < 5), (
        "Model should improve at predicting its own generations after training"
    )

    # Verify loss decreased during training
    assert losses[0] > losses[-1], "Loss should decrease over training iterations"


def test_lm_policy_generation_with_stop(test_input_data, tokenizer):
    # Create resources with unique name
    cluster_name = "test-generate-with-stop"
    print(f"Creating training virtual cluster '{cluster_name}'...")

    cluster = RayVirtualCluster(
        name=cluster_name,
        bundle_ct_per_node_list=[2],  # Single node, 2 gpus
        use_gpus=True,
        num_gpus_per_node=2,  # Using both GPUs
        max_colocated_worker_groups=1,  # Only one worker group
    )

    # Create separate configs for each policy
    config = deepcopy(basic_llama_test_config)
    config["generation"] = configure_generation_config(config["generation"], tokenizer)
    # Add stop strings for testing
    config["generation"]["stop_token_ids"] = [12095, 1112]  # ["ĠParis", "..."]
    config["generation"]["stop_strings"] = ["the"]

    # Ensure we can get same output
    assert config["model_name"] == "Qwen/Qwen3-0.6B", (
        "Model name should be Qwen/Qwen3-0.6B to get expected output"
    )

    # Create policy
    policy = Policy(cluster=cluster, config=config, tokenizer=tokenizer)

    # Call prepare_for_generation if available
    print("Preparing for generation...")
    policy.prepare_for_generation()

    # Generate text
    print("Generating text...")
    data, _, _ = test_input_data
    results = policy.generate(data, greedy=True)
    output_ids = results["output_ids"]

    # Call finish_generation if available
    print("Finishing generation...")
    policy.finish_generation()

    # Check result
    generated_texts = tokenizer.batch_decode(output_ids, skip_special_tokens=True)
    assert (
        generated_texts
        == [
            "Write a story about a magical forest where the",  # trees are made of stars and the ground is made of light. The
            "Explain how photosynthesis works in the",  # context of the environment and the role of the sun in it.\nAnswer
            "What are the benefits of exercise? What are the",  # risks of exercise? What are the benefits and risks of physical activity
            "Describe the water cycle and its importance in the",  # environment.\nAnswer:\nThe **water cycle** is a
            "What is the capital of France? The capital of France is Paris",  # . The answer is Paris. The answer is Paris
            "Who is the president of the USA? The answer is the",  # president of the United States of America, which is the president
            "What is the capital of the moon? The answer is...",  # ? Let me think. I know that the moon is a
            "Where is the sun? Where is the",  # moon? Where is the earth? Where is the sun in the
        ]
    ), "Output should be the same as the expected output"

    # Clean up after the test
    print("Cleaning up resources for test")
    policy.worker_group.shutdown()
    cluster.shutdown()


@pytest.mark.timeout(180)
@pytest.mark.parametrize("num_gpus", [2], ids=["2gpu"])
def test_loss_independent_of_microbatch_size(num_gpus, tokenizer):
    """Tests that changing microbatch size while keeping global batch size constant does not affect loss values."""

    # Create test batch with global batch size of 8
    global_batch_size = 8
    seq_len = 128
    vocab_size = 32000

    # Create test input_ids and attention_mask
    input_ids = torch.randint(0, vocab_size, (global_batch_size, seq_len))
    attention_mask = torch.ones(global_batch_size, seq_len)
    input_lengths = attention_mask.sum(dim=1).to(torch.int32)

    # Create data dictionary
    data = BatchedDataDict(
        {
            "input_ids": input_ids,
            "input_lengths": input_lengths,
            "attention_mask": attention_mask,
            "token_mask": torch.triu(
                torch.ones(global_batch_size, seq_len), diagonal=1
            ),  ## give different examples different numbers of valid tokens
            "sample_mask": torch.ones((global_batch_size,)),
            "labels": torch.randint(0, vocab_size, (global_batch_size, seq_len)),
            "num_valid_tokens_in_batch": torch.tensor(
                [seq_len] * global_batch_size, dtype=torch.float32
            ),
            "advantages": torch.randn(global_batch_size, seq_len),
            "prev_logprobs": torch.randn(global_batch_size, seq_len),
            "reference_policy_logprobs": torch.randn(global_batch_size, seq_len),
            "generation_logprobs": torch.randn(global_batch_size, seq_len),
        }
    )

    # Compute loss with microbatching
    cluster = RayVirtualCluster(
        name=f"test-{num_gpus}gpu",
        bundle_ct_per_node_list=[num_gpus],
        use_gpus=True,
        num_gpus_per_node=num_gpus,
        max_colocated_worker_groups=1,
    )

    config = basic_llama_test_config

<<<<<<< HEAD
    print("Creating training HfPolicy...")
=======
    print("Creating training Policy...")
>>>>>>> c0927f09
    policy_mbs1 = Policy(
        cluster=cluster,
        config=config,
        init_reference_model=False,
        tokenizer=tokenizer,
    )
    # Test NLLLoss and ClippedPGLossFn with mbs=1
    nll_loss_fn = NLLLoss()
    pg_loss_fn = ClippedPGLossFn(
        {
            "ratio_clip_min": 0.2,
            "ratio_clip_max": 0.2,
            "ratio_clip_c": None,
            "reference_policy_kl_penalty": 0.1,
            "disable_ppo_ratio": False,
            "use_on_policy_kl_approximation": False,
            "use_importance_sampling_correction": False,
            "token_level_loss": True,
        }
    )

    # Compute loss with mbs1
    policy_mbs1.prepare_for_training()
    mbs1_results = policy_mbs1.train(data, nll_loss_fn)
    mbs1_nll_loss = mbs1_results["loss"]

    mbs1_results = policy_mbs1.train(data, pg_loss_fn)
    mbs1_pg_loss = mbs1_results["loss"]

    policy_mbs1.worker_group.shutdown()

    # Compute loss with mbs2
    config = basic_llama_test_config
    config["train_micro_batch_size"] = 2
    config["generation"] = configure_generation_config(config["generation"], tokenizer)

<<<<<<< HEAD
    print("Creating training HfPolicy...")
=======
    print("Creating training Policy...")
>>>>>>> c0927f09
    policy_mbs2 = Policy(
        cluster=cluster,
        config=config,
        init_reference_model=False,
        tokenizer=tokenizer,
    )

    # Compute loss with mbs2
    policy_mbs2.prepare_for_training()
    mbs2_results = policy_mbs2.train(data, nll_loss_fn)
    mbs2_nll_loss = mbs2_results["loss"]

    mbs2_results = policy_mbs2.train(data, pg_loss_fn)
    mbs2_pg_loss = mbs1_results["loss"]

    # Verify NLLLoss is independent of microbatch size
    torch.testing.assert_close(mbs1_nll_loss, mbs2_nll_loss)
    torch.testing.assert_close(mbs1_pg_loss, mbs2_pg_loss)

    cluster.shutdown()
    policy_mbs2.worker_group.shutdown()<|MERGE_RESOLUTION|>--- conflicted
+++ resolved
@@ -177,11 +177,7 @@
     config = basic_llama_test_config
     config["generation"] = configure_generation_config(config["generation"], tokenizer)
 
-<<<<<<< HEAD
-    print("Creating HfPolicy...")
-=======
     print("Creating Policy...")
->>>>>>> c0927f09
     policy = Policy(cluster=cluster, config=config, tokenizer=tokenizer)
 
     yield policy, cluster
@@ -327,11 +323,7 @@
         if config_updates:
             config.update(config_updates)
 
-<<<<<<< HEAD
-        print("Creating training HfPolicy...")
-=======
         print("Creating training Policy...")
->>>>>>> c0927f09
         policy = Policy(
             cluster=cluster,
             config=config,
@@ -519,11 +511,7 @@
             config["generation"], tokenizer
         )
 
-<<<<<<< HEAD
-        print("Creating generation HfPolicy...")
-=======
         print("Creating generation Policy...")
->>>>>>> c0927f09
         policy = Policy(
             cluster=cluster,
             config=config,
@@ -830,11 +818,7 @@
 
     config = basic_llama_test_config
 
-<<<<<<< HEAD
-    print("Creating training HfPolicy...")
-=======
     print("Creating training Policy...")
->>>>>>> c0927f09
     policy_mbs1 = Policy(
         cluster=cluster,
         config=config,
@@ -871,11 +855,7 @@
     config["train_micro_batch_size"] = 2
     config["generation"] = configure_generation_config(config["generation"], tokenizer)
 
-<<<<<<< HEAD
-    print("Creating training HfPolicy...")
-=======
     print("Creating training Policy...")
->>>>>>> c0927f09
     policy_mbs2 = Policy(
         cluster=cluster,
         config=config,
