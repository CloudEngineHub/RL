# GRPO Algorithm Configuration
grpo:
  num_prompts_per_step: 32
  num_generations_per_prompt: 16
  max_rollout_turns: 1 # for multi-turn rollouts. Math Environments just have 1 turn (answering the question)

  num_epochs: 1
  normalize_rewards: true
  use_leave_one_out_baseline: true
  val_period: 10
  val_at_start: false
  max_val_samples: 256
  num_val_repeats: 1

  val_batch_size: 256 # unused
  time_limit: "00:03:30:00"

loss_fn:
  reference_policy_kl_penalty: 0.01
  ratio_clip_min: 0.2
  ratio_clip_max: 0.28
  ratio_clip_c: null
  # (default off) loss formulation improvements (docs/guides/grpo.md#loss)
  use_on_policy_kl_approximation: false
  use_importance_sampling_correction: false
  token_level_loss: true
  use_generation_logprobs_in_ppo_baseline: false
  use_kl_fix: false
<<<<<<< HEAD
=======
  use_stable_loss: false
>>>>>>> 7fc0827b

checkpointing:
  enabled: true
  checkpoint_dir: "results/grpo"
  metric_name: "val_reward"
  higher_is_better: true
  keep_top_k: 3
  save_period: 10

policy:
  # Qwen/Qwen2.5-1.5B has tied weights which are only supported with dtensor policy with tp size 1 (https://github.com/NVIDIA/NeMo-RL/issues/227)
  model_name: "Qwen/Qwen2.5-1.5B"
  tokenizer:
    name: ${policy.model_name} ## specify if you'd like to use a tokenizer different from the model's default
  train_global_batch_size: 512
  train_micro_batch_size: 4
  num_global_batch_repeats: 1
  generation_batch_size: 32 # Only used when generating using HF backend
  logprob_batch_size: 4
  max_total_sequence_length: 512
  precision: "bfloat16"
  fsdp_offload_enabled: false
  activation_checkpointing_enabled: false
  refit_buffer_size_gb: 4 # used for refitting inference engine, the unit is GB

  dtensor_cfg:
    enabled: true
    cpu_offload: False
    sequence_parallel: false
    activation_checkpointing: false
    tensor_parallel_size: 1

  # dynamic_batching improves performance by ensuring logprob and training microbatches
  # have a sufficent number of tokens to maximize GPU utilization. Specifically, variable length
  # responses are sorted by sequence length and bucketed into microbatches with a total
  # amount of tokens is approximately close to 'train_mb_tokens' and 'logprob_mb_tokens' for the
  # training and logprob stages respectively.
  dynamic_batching:
    enabled: True
    train_mb_tokens: ${mul:${policy.max_total_sequence_length}, ${policy.train_micro_batch_size}}
    logprob_mb_tokens: ${mul:${policy.max_total_sequence_length}, ${policy.logprob_batch_size}}
    sequence_length_round: 64

  # makes the training sequence length divisible by the tensor parallel size
  # this is useful for sequence parallel training
  make_sequence_length_divisible_by: ${policy.dtensor_cfg.tensor_parallel_size}
  max_grad_norm: 1.0

  optimizer:
    name: "torch.optim.AdamW"
    kwargs:
      lr: 2.0e-6
      weight_decay: 0.01
      betas: [0.9, 0.999]
      eps: 1e-8
      # when using Dtensor, we need to set foreach
      # and fused to False
      foreach: False
      fused: False

  scheduler:
    - name: "torch.optim.lr_scheduler.LinearLR"
      kwargs:
        start_factor: 0.1
        end_factor: 1.0
        total_iters: 50
    - name: "torch.optim.lr_scheduler.ConstantLR"
      kwargs:
        factor: 1.0
        total_iters: 10000000000
    - milestones: [50]

  generation:
    backend: "vllm"
    max_new_tokens: ${policy.max_total_sequence_length}
    temperature: 1.0
    top_p: 1.0
    top_k: null
    stop_token_ids: null
    stop_strings: null
    vllm_cfg:
      precision: ${policy.precision}
      tensor_parallel_size: 1
      gpu_memory_utilization: 0.6
      max_model_len: ${policy.max_total_sequence_length}

data:
  train:
    shuffle: False
    seed: 420 # unused if shuffle is False
    jsonl_path: ...

    # checks if it's too long on init
    filter_long_samples: false
    drop_last: True

  val:
    shuffle: False
    seed: 420 # unused if shuffle is False
    jsonl_path: ...
    drop_last: False

    # checks if it's too long on init
    filter_long_samples: false

  max_input_seq_length: ${policy.max_total_sequence_length} # upper bound, real truncation occurs at vllm.max_model_len

env:
  math:
    enable: true
    num_workers: 8
  llm_judge_async: # Configuration for the LlmJudgeAsyncEnvironment
    enable: false
    num_workers: 2 # Number of parallel judge workers
    model_name: "Qwen/Qwen2.5-32B-Instruct" # Judge model
    tensor_parallel_size: 4 # TP size for the judge model
    gpu_memory_utilization: 0.85 # For judge model
    max_model_len: 16384 # Max sequence length for the judge model
    temperature: 0.0 # Judge temperature (usually lower for more deterministic judging)
    max_tokens: 512  # Max tokens for the judge's evaluation
    stop: null # Stop strings for the judge's evaluation
    max_concurrency: 16 # Maximum concurrent step calls for the environment actor (default: 16)
  ifeval:
    num_workers: 8
    enable: false

logger:
  log_dir: "logs"  # Base directory for all logs
  num_val_samples_to_print: 0 # Number of validation samples to pretty print on terminal
  wandb_enabled: false
  tensorboard_enabled: false
  monitor_gpus: false  # If true, will monitor GPU usage and log to wandb and/or tensorboard
  wandb:
    project: "grpo-dev"
    name: "grpo-dev-logger"
  tensorboard: {}
  gpu_monitoring:
    collection_interval: 10  # How often to collect GPU usage metrics (in seconds)
    flush_interval: 10  # How often to flush GPU usage metrics to the loggers (in seconds)

cluster:
  gpus_per_node: 8
  num_nodes: 1<|MERGE_RESOLUTION|>--- conflicted
+++ resolved
@@ -14,6 +14,10 @@
 
   val_batch_size: 256 # unused
   time_limit: "00:03:30:00"
+  num_val_repeats: 1
+
+  val_batch_size: 256 # unused
+  time_limit: "00:03:30:00"
 
 loss_fn:
   reference_policy_kl_penalty: 0.01
@@ -26,10 +30,8 @@
   token_level_loss: true
   use_generation_logprobs_in_ppo_baseline: false
   use_kl_fix: false
-<<<<<<< HEAD
-=======
   use_stable_loss: false
->>>>>>> 7fc0827b
+  use_kl_fix: false
 
 checkpointing:
   enabled: true
