--- conflicted
+++ resolved
@@ -115,20 +115,6 @@
         from nemo_rl.data.datasets.response_datasets.clevr import (
             format_clevr_cogent_dataset,
         )
-<<<<<<< HEAD
-    elif data_cls == "openai_format":
-        data = hf_datasets.OpenAIFormatDataset(
-            data_config["train_data_path"],
-            data_config["val_data_path"],
-            data_config["chat_key"],
-            data_config.get("system_key", None),
-            data_config.get("system_prompt", None),
-            data_config.get("tool_key", "tools"),
-        )
-    elif data_cls == "clevr_cogent":
-        from nemo_rl.data.hf_datasets.clevr import format_clevr_cogent_dataset
-=======
->>>>>>> 2d3c43cd
 
         datum_preprocessor = partial(format_clevr_cogent_dataset, return_pil=True)
 
