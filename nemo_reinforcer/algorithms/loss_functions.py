--- conflicted
+++ resolved
@@ -104,16 +104,12 @@
         mask = token_mask * sample_mask.unsqueeze(-1)
 
         lp_error = torch.abs(generation_logprobs - prev_logprobs)  # noqa: F841  (precommit ignore for now)
-<<<<<<< HEAD
         mult_prob_error = masked_global_mean(
             torch.exp(lp_error), mask, data["num_valid_tokens_in_batch"][0]
         ).item()
-=======
-        mult_prob_error = masked_mean(torch.exp(lp_error), mask).item()
         if mult_prob_error == 0.0:
             # this sometimes gets 0 (everything masked/invalid). Doing this to avoid screwing up stats too much
             mult_prob_error = 1.0
->>>>>>> c8f0a019
 
         next_token_logits = next_token_logits.to(torch.float32)
 
@@ -170,10 +166,6 @@
         loss1 = -advantages * ratios
         loss2 = -advantages * ratios_clamped
 
-<<<<<<< HEAD
-        actor_loss = masked_global_mean(
-            torch.max(loss1, loss2), mask, data["num_valid_tokens_in_batch"][0]
-=======
         if self.use_importance_sampling_correction:
             # See: docs/guides/grpo.md#importance-sampling-correction
             actor_importance_weights = torch.exp(prev_logprobs - generation_logprobs)
@@ -182,9 +174,10 @@
             )
         else:
             actor_importance_weights = torch.ones_like(prev_logprobs)
-        actor_loss = masked_mean(
-            actor_importance_weights * torch.max(loss1, loss2), mask
->>>>>>> c8f0a019
+        actor_loss = masked_global_mean(
+            actor_importance_weights * torch.max(loss1, loss2),
+            mask,
+            data["num_valid_tokens_in_batch"][0],
         )
         loss = actor_loss + kl
         with torch.no_grad():
@@ -215,11 +208,8 @@
         self,
         next_token_logits: torch.Tensor,
         data: BatchedDataDict,
-<<<<<<< HEAD
-=======
         dpo_loss: bool = False,
         dpo_average_log_probs: bool = False,
->>>>>>> c8f0a019
     ) -> Tuple[torch.Tensor, dict]:
         # logits shape: [batch_size, seq_len, vocab_size]
         # Get the next token logits for each position
@@ -230,20 +220,6 @@
         next_token_logits = next_token_logits.to(torch.float32)
 
         # Gather the logprobs for the actual next tokens
-<<<<<<< HEAD
-        token_logprobs = logprobs.gather(
-            dim=-1, index=next_tokens.unsqueeze(-1)
-        ).squeeze(-1)
-
-        ## scale by the total number of tokens in the batch
-        loss = -masked_global_mean(
-            token_logprobs, mask, data["num_valid_tokens_in_batch"][0]
-        )
-        return loss, {
-            "loss": loss.item(),
-            "total_tokens_per_mb": mask.numel(),
-            "num_unmasked_tokens": data["num_valid_tokens_in_batch"][0].item(),
-=======
         if isinstance(next_token_logits, torch.distributed.tensor.DTensor):
             token_logprobs = get_logprobs_from_vocab_parallel_logits(
                 next_token_logits, data["input_ids"]
@@ -267,20 +243,17 @@
                 loss = loss / num_unmasked_tokens.clamp(min=1)
         else:
             ## single scalar loss
-            # Only compute loss on generated tokens (not input tokens)
-            # by applying the token_loss_mask
-            num_unmasked_tokens = torch.sum(mask)
-            if num_unmasked_tokens == 0:
-                # prevent division by zero
-                num_unmasked_tokens = torch.tensor(1)
-            loss = -torch.sum(token_logprobs * mask) / num_unmasked_tokens
-            num_unmasked_tokens = num_unmasked_tokens.item()
+            ## scale by the total number of tokens in the batch
+            loss = -masked_global_mean(
+                token_logprobs, mask, data["num_valid_tokens_in_batch"][0]
+            )
 
         return loss, {
             "loss": loss.item() if loss.ndim == 0 else loss,
-            "num_unmasked_tokens": num_unmasked_tokens,
-            "total_tokens": mask.numel(),
-            "num_valid_samples": sample_mask.sum().item(),
+            "total_tokens_per_mb": mask.numel(),
+            "num_unmasked_tokens": data["num_valid_tokens_in_batch"][
+                0
+            ].item(),  ## TODO: figure out what to do with this for DPO
         }
 
 
@@ -452,5 +425,4 @@
             "rewards_chosen_mean": rewards_chosen_mean.item(),
             "rewards_rejected_mean": rewards_rejected_mean.item(),
             "num_valid_samples": num_valid_samples.item(),
->>>>>>> c8f0a019
         }