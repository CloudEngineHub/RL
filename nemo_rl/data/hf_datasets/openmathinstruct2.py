# Copyright (c) 2025, NVIDIA CORPORATION.  All rights reserved.
#
# Licensed under the Apache License, Version 2.0 (the "License");
# you may not use this file except in compliance with the License.
# You may obtain a copy of the License at
#
#     http://www.apache.org/licenses/LICENSE-2.0
#
# Unless required by applicable law or agreed to in writing, software
# distributed under the License is distributed on an "AS IS" BASIS,
# WITHOUT WARRANTIES OR CONDITIONS OF ANY KIND, either express or implied.
# See the License for the specific language governing permissions and
# limitations under the License.


from typing import Any

from datasets import Dataset, load_dataset

from nemo_rl.data.interfaces import TaskDataSpec


<<<<<<< HEAD
def format_math(data: dict[str, str | float | int]) -> dict[str, list[Any] | str]:
=======
def format_math(data, output_key: str = "expected_answer"):
>>>>>>> 383ed0b0
    return {
        "messages": [
            {
                "role": "user",
                "content": data["problem"],
            },
            {
                "role": "assistant",
                "content": data[output_key],
            },
        ],
        # For v0.1 release, nemo rl datasets require a task_name key such that user can map a task processor per unique task.
        "task_name": "math",
    }


def prepare_openinstructmath2_dataset(
<<<<<<< HEAD
    split: str = "train_1M", seed: int = 42, test_size: float = 0.05
) -> dict[str, Dataset | None]:
=======
    split: str = "train_1M",
    seed=42,
    test_size=0.05,
    output_key: str = "expected_answer",
):
>>>>>>> 383ed0b0
    """Load and split the OpenMathInstruct-2 dataset into train and validation sets using HF's train_test_split."""
    print(
        "WARNING: For reproducible experiments, preprocess the dataset once and define your own HfDataset subclass that directly uses the preprocessed datasets."
    )

    # Load the original dataset
    original_ds = load_dataset("nvidia/OpenMathInstruct-2", split=split)

    # Split into train and validation sets using HF's train_test_split
    split_ds = original_ds.train_test_split(test_size=test_size, seed=seed)

    # Format the examples, removing original columns
    train_formatted = split_ds["train"].map(
        format_math,
        remove_columns=split_ds["train"].column_names,
        fn_kwargs={"output_key": output_key},
    )
    val_formatted = split_ds["test"].map(
        format_math,
        remove_columns=split_ds["test"].column_names,
        fn_kwargs={"output_key": output_key},
    )

    return {
        "train": train_formatted,
        "validation": val_formatted,
    }


class OpenMathInstruct2Dataset:
    def __init__(
        self,
        split: str = "train_1M",
        seed: int = 42,
        test_size: float = 0.05,
        output_key: str = "expected_answer",
        prompt_file: str = None,
    ):
        """Initialize the OpenMathInstruct2 dataset with train/validation split.

        Args:
            seed: Random seed for reproducible splitting
            test_size: Proportion of data to use for validation (0.0-1.0)
        """
        # train, train_1M, train_2M, and train_5M are supported splits.
        if split not in ["train", "train_1M", "train_2M", "train_5M"]:
            raise ValueError(
                f"Invalid split: {split}. Please use 'train', 'train_1M', 'train_2M', or 'train_5M'."
            )

        self.formatted_ds = prepare_openinstructmath2_dataset(
            split=split, seed=seed, test_size=test_size, output_key=output_key
        )

        self.task_spec = TaskDataSpec(
            task_name="OpenMathInstruct-2",
            prompt_file=prompt_file,
        )<|MERGE_RESOLUTION|>--- conflicted
+++ resolved
@@ -20,11 +20,9 @@
 from nemo_rl.data.interfaces import TaskDataSpec
 
 
-<<<<<<< HEAD
-def format_math(data: dict[str, str | float | int]) -> dict[str, list[Any] | str]:
-=======
-def format_math(data, output_key: str = "expected_answer"):
->>>>>>> 383ed0b0
+def format_math(
+    data: dict[str, str | float | int], output_key: str = "expected_answer"
+) -> dict[str, list[Any] | str]:
     return {
         "messages": [
             {
@@ -42,16 +40,11 @@
 
 
 def prepare_openinstructmath2_dataset(
-<<<<<<< HEAD
-    split: str = "train_1M", seed: int = 42, test_size: float = 0.05
+    split: str = "train_1M",
+    seed: int = 42,
+    test_size: float = 0.05,
+    output_key: str = "expected_answer",
 ) -> dict[str, Dataset | None]:
-=======
-    split: str = "train_1M",
-    seed=42,
-    test_size=0.05,
-    output_key: str = "expected_answer",
-):
->>>>>>> 383ed0b0
     """Load and split the OpenMathInstruct-2 dataset into train and validation sets using HF's train_test_split."""
     print(
         "WARNING: For reproducible experiments, preprocess the dataset once and define your own HfDataset subclass that directly uses the preprocessed datasets."
