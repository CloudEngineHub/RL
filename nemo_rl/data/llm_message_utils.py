--- conflicted
+++ resolved
@@ -408,17 +408,11 @@
         ] + message_log[1:]
 
     for i, message in enumerate(message_log):
-<<<<<<< HEAD
-        formatted_message: str = tokenizer.apply_chat_template(  # type: ignore
-            message_log_strs[: i + 1],
-            add_generation_prompt=False,
-=======
         # If enabled, add_generation_prompt is only used on user messages to include
         # the assistant's generation prompt as part of the user message.
-        formatted_message = tokenizer.apply_chat_template(
+        formatted_message = tokenizer.apply_chat_template(  # type: ignore
             message_log[: i + 1],
             add_generation_prompt=add_generation_prompt and message["role"] == "user",
->>>>>>> 383ed0b0
             tokenize=False,
             add_special_tokens=False,
         )
