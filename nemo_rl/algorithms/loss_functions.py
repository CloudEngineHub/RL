--- conflicted
+++ resolved
@@ -329,24 +329,13 @@
                 loss = loss / num_unmasked_tokens.clamp(min=1)
         else:
             ## single scalar loss
-<<<<<<< HEAD
-            # Only compute loss on generated tokens (not input tokens)
-            # by applying the token_loss_mask
-            num_unmasked_tokens = torch.sum(mask)
-            if num_unmasked_tokens == 0:
-                # prevent division by zero
-                num_unmasked_tokens = torch.tensor(1)
-            # Zhaocheng: this is per-token micro average, which favors longer samples
-            loss = -torch.sum(token_logprobs * mask) / num_unmasked_tokens
-            num_unmasked_tokens = num_unmasked_tokens.item()
-=======
             ## scale by the total number of tokens in the batch
             loss = -masked_mean(
                 token_logprobs,
                 mask,
+                # Zhaocheng: this is per-token micro average, which favors longer samples
                 global_normalization_factor=global_valid_toks,
             )
->>>>>>> 4f1cd1ad
 
         return loss, {
             "loss": loss.item() if loss.ndim == 0 else loss,
