--- conflicted
+++ resolved
@@ -420,7 +420,6 @@
         truncation_mask = torch.zeros_like(env_output.terminateds, dtype=torch.bool)
         for i, global_idx in enumerate(active_indices.tolist()):
             env_obs_content = env_output.observations[i]["content"]
-<<<<<<< HEAD
             # Tokenize the raw content from the environment into chat format if needed
             env_role = env_output.observations[i]["role"].lower()
             if env_role in {"user", "assistant", "system"}:
@@ -440,16 +439,10 @@
                 tokenized_obs = tokenizer(
                     formatted_obs, return_tensors="pt", add_special_tokens=False
                 ).input_ids[0]
-=======
-            # Tokenize the raw content from the environment
-            # TODO @sahilj: handle if we want these subsequent messages to have a chat template
-            tokenized_obs = tokenizer(
-                env_obs_content, return_tensors="pt", add_special_tokens=False
-            ).input_ids[0]
+
             # tokenizer returns torch.float32 when env_obs_content is empty
             tokenized_obs = tokenized_obs.to(dtype=torch.int64)
 
->>>>>>> 2b87def7
             # check if new message overflows max_seq_len
             if (
                 len(tokenized_obs) + len(generated_ids[i]) + active_input_lengths[i]
