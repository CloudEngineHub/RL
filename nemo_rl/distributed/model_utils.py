--- conflicted
+++ resolved
@@ -179,7 +179,14 @@
         tp_group,
         inference_only,
     ).contiguous()
-<<<<<<< HEAD
+
+    if cp_size > 1:
+        # probs is sharded on the sequence dimension.
+        # Get full sequence tensor, vocab dim has been reduced already.
+        probs_dtensor = DTensor.from_local(probs, cp_mesh, cp_placements)
+        probs = probs_dtensor.full_tensor()[:, sorted_indices]
+        assert probs.shape == target_shape
+
     return probs[:, :-1]
 
 
@@ -273,15 +280,4 @@
             if seq_len > 0:
                 out_logprobs[i, :seq_len] = seq_probs[:seq_len]
 
-    return out_logprobs
-=======
-
-    if cp_size > 1:
-        # probs is sharded on the sequence dimension.
-        # Get full sequence tensor, vocab dim has been reduced already.
-        probs_dtensor = DTensor.from_local(probs, cp_mesh, cp_placements)
-        probs = probs_dtensor.full_tensor()[:, sorted_indices]
-        assert probs.shape == target_shape
-
-    return probs[:, :-1]
->>>>>>> ae54cbd4
+    return out_logprobs