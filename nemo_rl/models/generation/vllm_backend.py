# Copyright (c) 2025, NVIDIA CORPORATION.  All rights reserved.
#
# Licensed under the Apache License, Version 2.0 (the "License");
# you may not use this file except in compliance with the License.
# You may obtain a copy of the License at
#
#     http://www.apache.org/licenses/LICENSE-2.0
#
# Unless required by applicable law or agreed to in writing, software
# distributed under the License is distributed on an "AS IS" BASIS,
# WITHOUT WARRANTIES OR CONDITIONS OF ANY KIND, either express or implied.
# See the License for the specific language governing permissions and
# limitations under the License.
from collections import defaultdict
from typing import Any, Optional

import torch
from torch.multiprocessing.reductions import rebuild_cuda_tensor

from nemo_rl.utils.nsys import wrap_with_nvtx_name

try:
    import vllm  # noqa: F401
except ImportError:
    raise ImportError(
        "vLLM is not installed. Please check that the py_executable in the runtime_env of VllmGenerationWorker "
        "covers the vllm dependency. You may have to update nemo_rl/distributed/ray_actor_environment_registry.py. "
        "This error can also happen if the venv creation was aborted or errored out in the middle. In that case, "
        "please run at least once with the environment variable NRL_FORCE_REBUILD_VENVS=true set to force the rebuild of the environment."
    )


class VllmInternalWorkerExtension:
    def init_collective(
        self, rank_prefix: int, ip: str, port: int, world_size: int
    ) -> None:
        """Initialize the collective communication."""
        from vllm.distributed.device_communicators.pynccl import PyNcclCommunicator
        from vllm.distributed.utils import StatelessProcessGroup

        local_rank = torch.distributed.get_rank()
        rank = rank_prefix + local_rank + 1  # 1 is the head node of the train cluster

        pg = StatelessProcessGroup.create(
            host=ip, port=port, rank=rank, world_size=world_size
        )
        self.model_update_group = PyNcclCommunicator(  # pyrefly: ignore[implicitly-defined-attribute]  This class does not define __init__ so assignments like this should be ignored
            pg, device=self.device
        )

    def report_device_id(self) -> str:
        from nemo_rl.utils.nvml import get_device_uuid

        return get_device_uuid(self.device.index)

    def prepare_refit_info(
        self, state_dict_info: Optional[dict[str, Any]] = None
    ) -> None:
        """Prepare the info for refit.

        DtensorPolicyWorker:
            colocated inference: state_dict_info is None
            non-colocated inference: state_dict_info is a dict of {tensor_name: (shape, dtype)}

        MegatronPolicyWorker:
            colocated inference: state_dict_info is a dict of {tensor_name: (shape, dtype, numel)}
            non-colocated inference: state_dict_info is a dict of {tensor_name: (shape, dtype)}
        """
        self.state_dict_info = state_dict_info  # pyrefly: ignore[implicitly-defined-attribute]  This class does not define __init__ so assignments like this should be ignored

    @wrap_with_nvtx_name(
        "vllm_internal_worker_extension/update_weights_from_global_ipc_handles"
    )
    def update_weights_from_global_ipc_handles(self, global_device_ipc_handles):
        """Update weights from global IPC handles.

        Args:
            global_device_ipc_handles (dict): Dictionary mapping device UUIDs to parameter IPC handles.

        Returns:
            bool: True if weights were successfully updated.
        """
        device_uuid = self.report_device_id()
        local_device_ipc_handles = global_device_ipc_handles[device_uuid]
        return self.update_weights_from_local_ipc_handles(local_device_ipc_handles)

    @wrap_with_nvtx_name(
        "vllm_internal_worker_extension/update_weights_from_local_ipc_handles"
    )
    def update_weights_from_local_ipc_handles(self, local_device_ipc_handles):
        """Update weights from local IPC handles.

        Args:
            local_device_ipc_handles (dict): parameter IPC handles for local device.

        Returns:
            bool: True if weights were successfully updated.
        """
        try:
            is_tensor_packed = local_device_ipc_handles[0]
            if is_tensor_packed:
                _, all_handles, list_keys = local_device_ipc_handles
            else:
                _, name_and_handle_list = local_device_ipc_handles

            device_id = self.device.index
            weights = []

            if is_tensor_packed:
                # Extract packed tensor from IPC handle
                dtype_to_packed_tensor = {}
                for dtype, tensor_handle in all_handles:
                    func = rebuild_cuda_tensor
                    args = tensor_handle[0]
                    list_args = list(args)
                    list_args[6] = device_id
                    tensor = func(*list_args)
                    dtype_to_packed_tensor[dtype] = tensor

                # Unpack tensor to weights. Here we only return a view of the tensor to avoid
                # using extra memory.
                for key, (shape, dtype, offset, size) in tensor_metadata.items():
                    tensor = dtype_to_packed_tensor[dtype][offset : offset + size].view(
                        *shape
                    )
                    dtype_to_offset[dtype] += size

                expected_sizes = {
                    dtype: tensor.numel()
                    for dtype, tensor in dtype_to_packed_tensor.items()
                }
                assert dtype_to_offset == expected_sizes, (
                    f"Packed tensor size mismatch: expected sizes from keys list {expected_sizes} != actual packed tensor sizes {dtype_to_offset}. "
                    f"This indicates the keys list order doesn't match the order used when packing tensors."
                )
            else:
                # Process each handle to get the tensor
                for name, handle in name_and_handle_list:
                    func = rebuild_cuda_tensor
                    args = handle[0]
                    list_args = list(args)
                    list_args[6] = device_id
                    tensor = func(*list_args)
                    weights.append((name, tensor))

            # Load weights into the model
            self.model_runner.model.load_weights(weights=weights)
            return True
        except Exception as e:
            print(
                f"Error in VllmInternalWorkerExtension.update_weights_from_ipc_handles: {e}"
            )
            return False

<<<<<<< HEAD
    def update_weights_from_collective(self, info: dict[str, Any]) -> bool:
=======
    @wrap_with_nvtx_name(
        "vllm_internal_worker_extension/update_weights_from_collective"
    )
    def update_weights_from_collective(self) -> bool:
>>>>>>> 8fd8c96a
        """Update the model weights from collective communication."""
        try:
            for name, (shape, dtype) in info.items():
                weight = torch.empty(shape, dtype=dtype, device="cuda")
                self.model_update_group.broadcast(weight, src=0)
                self.model_runner.model.load_weights(weights=[(name, weight)])
        except Exception as e:
            print(
                f"Error in VllmInternalWorkerExtension.update_weights_from_collective: {e}"
            )
            return False

        return True

    def start_gpu_profiling(self) -> None:
        """Start GPU profiling."""
        torch.cuda.profiler.start()

    def stop_gpu_profiling(self) -> None:
        """Stop GPU profiling."""
        torch.cuda.profiler.stop()<|MERGE_RESOLUTION|>--- conflicted
+++ resolved
@@ -152,14 +152,10 @@
             )
             return False
 
-<<<<<<< HEAD
-    def update_weights_from_collective(self, info: dict[str, Any]) -> bool:
-=======
     @wrap_with_nvtx_name(
         "vllm_internal_worker_extension/update_weights_from_collective"
     )
     def update_weights_from_collective(self) -> bool:
->>>>>>> 8fd8c96a
         """Update the model weights from collective communication."""
         try:
             for name, (shape, dtype) in info.items():
