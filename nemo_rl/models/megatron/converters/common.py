# Copyright (c) 2025, NVIDIA CORPORATION.  All rights reserved.
#
# Licensed under the Apache License, Version 2.0 (the "License");
# you may not use this file except in compliance with the License.
# You may obtain a copy of the License at
#
#     http://www.apache.org/licenses/LICENSE-2.0
#
# Unless required by applicable law or agreed to in writing, software
# distributed under the License is distributed on an "AS IS" BASIS,
# WITHOUT WARRANTIES OR CONDITIONS OF ANY KIND, either express or implied.
# See the License for the specific language governing permissions and
# limitations under the License.

import re
from collections import defaultdict
from typing import Any

import einops
import numpy as np
import torch
from megatron.core import parallel_state
from nemo.lightning.io.state import (
    StateDictTransform,
    TransformCTX,
    _match_keys,
    _ModelState,
)
from transformers import AutoConfig, AutoModelForCausalLM
from transformers.integrations.accelerate import init_empty_weights

import nemo_rl.models.megatron.converters.deepseek as deepseek_converter
import nemo_rl.models.megatron.converters.llama as llama_converter
import nemo_rl.models.megatron.converters.qwen2 as qwen2_converter
import nemo_rl.models.megatron.converters.qwen3 as qwen3_converter

_GROUP_TO_RANKS_CACHE = {}


def get_local_layer_num(s):
    """Assumes layer number is preceeded by 'layers.'."""
    segments = s.split(".")
    number = None
    for i, segment in enumerate(segments):
        if segment == "layers":
            if segments[i + 1].isdigit():
                number = int(segments[i + 1])
                break
    return number


def get_local_expert_num(s):
    """Assumes experts have 'experts.' in their name. Expert num succeeds '.weight'."""
    segments = s.split(".")
    if "experts" not in segments or segments[-1] == "_extra_state":
        return None
    number = int(segments[-1].strip("weight"))
    return number


def get_global_layer_num(s, cfg):
    """Assumes layer number is preceeded by 'layers.'.

    Assumes pipeline model parallel size is set.
    In the state dict, the layer number is the local layer number (PP local).
    This function converts the local layer number to the global layer number.
    """
    local_layer_num = get_local_layer_num(s)
    pp_rank = parallel_state.get_pipeline_model_parallel_rank()
    pp_size = parallel_state.get_pipeline_model_parallel_world_size()

    first_stage_layers = cfg.num_layers_in_first_pipeline_stage
    last_stage_layers = cfg.num_layers_in_last_pipeline_stage

    if first_stage_layers is None and last_stage_layers is None:
        first_stage_layers = last_stage_layers = cfg.num_layers // pp_size
    elif first_stage_layers is None:
        first_stage_layers = (cfg.num_layers - last_stage_layers) // (pp_size - 1)
    elif last_stage_layers is None:
        last_stage_layers = (cfg.num_layers - first_stage_layers) // (pp_size - 1)

    # Calculate global offset based on rank
    if pp_rank == 0:
        global_offset = 0
    elif pp_rank == pp_size - 1:
        global_offset = cfg.num_layers - last_stage_layers
    else:
        middle_layers = cfg.num_layers - first_stage_layers - last_stage_layers
        layers_per_middle_stage = middle_layers // (pp_size - 2)
        global_offset = first_stage_layers + (pp_rank - 1) * layers_per_middle_stage

    return global_offset + local_layer_num


def get_global_expert_num(s, cfg):
    """Assumes experts have 'experts.' in their name. Expert num succeeds '.weight'.

    Assumes expert model parallel size is set.
    In the state dict, the expert number is the local expert number (expert local).
    This function converts the local expert number to the global expert number.
    """
    local_expert_num = get_local_expert_num(s)
    global_expert_num = (
        parallel_state.get_expert_model_parallel_rank()
        * cfg.num_moe_experts
        // parallel_state.get_expert_model_parallel_world_size()
        + local_expert_num
    )
    return global_expert_num


def get_global_key_from_local_key(local_key, model_cfg):
    local_layer = get_local_layer_num(local_key)
    if local_layer is not None:
        global_layer = get_global_layer_num(local_key, model_cfg)
        # Replace the first occurrence of the digits after "layers." with the global layer number.
        global_key = re.sub(r"(?<=layers\.)\d+", str(global_layer), local_key, count=1)
    else:
        global_key = local_key
    local_expert = get_local_expert_num(global_key)
    if local_expert is not None:
        global_expert = get_global_expert_num(global_key, model_cfg)
        # Replace the last occurrence of the digits after "weight" with the global expert number.
        global_key = re.sub(r"(?<=weight)\d+", str(global_expert), global_key)
    return global_key


def split_fc1_tp(ctx: TransformCTX, linear_fc1: torch.Tensor):
    # gate proj and up proj are mixed right now, and we need to reshape them
    # [ gate_tp0 ]     [ gate_tp0 ]
    # [  up_tp0  ] --\ [ gate_tp1 ] --\ (split gate)
    # [ gate_tp1 ] --/ [  up_tp0  ] --/ (split  up)
    # [  up_tp1  ]     [  up_tp1  ]
    megatron_config = ctx.source.config
    tp = megatron_config.tensor_model_parallel_size
    linear_fc1 = einops.rearrange(linear_fc1, "(t c d) a1 ->  c (t d) a1", c=2, t=tp)
    mlp_gate_proj_weight = linear_fc1[0]
    mlp_up_proj_weight = linear_fc1[1]
    return mlp_gate_proj_weight, mlp_up_proj_weight


def split_fc1_etp(ctx: TransformCTX, linear_fc1: torch.Tensor):
    # gate proj and up proj are mixed right now, and we need to reshape them
    # [ gate_tp0 ]     [ gate_tp0 ]
    # [  up_tp0  ] --\ [ gate_tp1 ] --\ (split gate)
    # [ gate_tp1 ] --/ [  up_tp0  ] --/ (split  up)
    # [  up_tp1  ]     [  up_tp1  ]
    megatron_config = ctx.source.config
    etp = megatron_config.expert_tensor_parallel_size
    linear_fc1 = einops.rearrange(linear_fc1, "(t c d) a1 ->  c (t d) a1", c=2, t=etp)
    mlp_gate_proj_weight = linear_fc1[0]
    mlp_up_proj_weight = linear_fc1[1]
    return mlp_gate_proj_weight, mlp_up_proj_weight


def split_qkv_gpu(ctx: TransformCTX, linear_qkv: torch.Tensor):
    """Split interleave-concatenated qkv to q, k, v.

    Example: export layer linear_qkv to HF {q|k|v}_proj
    """
    megatron_config = ctx.source.config

    head_num = megatron_config.num_attention_heads
    num_query_groups = megatron_config.num_query_groups
    heads_per_group = head_num // num_query_groups
    # hidden_size = megatron_config.hidden_size
    head_size = megatron_config.kv_channels
    qkv_total_dim = head_num + 2 * num_query_groups

    linear_qkv = linear_qkv.reshape([qkv_total_dim, head_size, -1])
    # when converting base model (linear_qkv), hidden size = megatron_config.hidden_size
    # when converting lora (linear_qkv.adapter.linear_out), hidden size = lora_r
    hidden_size = linear_qkv.size(-1)
    q_slice = torch.cat(
        [
            torch.arange(
                (heads_per_group + 2) * i, (heads_per_group + 2) * i + heads_per_group
            )
            for i in range(num_query_groups)
        ]
    )
    k_slice = torch.arange(heads_per_group, qkv_total_dim, (heads_per_group + 2))
    v_slice = torch.arange(heads_per_group + 1, qkv_total_dim, (heads_per_group + 2))

    q_proj = linear_qkv[q_slice].reshape(-1, hidden_size)
    k_proj = linear_qkv[k_slice].reshape(-1, hidden_size)
    v_proj = linear_qkv[v_slice].reshape(-1, hidden_size)

    return q_proj, k_proj, v_proj


def split_qkv_bias_gpu(ctx: TransformCTX, qkv_bias: torch.Tensor):
    """Split interleave-concatenated qkv bias to separate q, k, v bias.

    Example: export layer linear_qkv bias to HF {q|k|v}_proj bias
    """
    megatron_config = ctx.source.config

    head_num = megatron_config.num_attention_heads
    num_query_groups = megatron_config.num_query_groups
    heads_per_group = head_num // num_query_groups
    head_size = megatron_config.kv_channels
    qkv_total_dim = head_num + 2 * num_query_groups

    qkv_bias = qkv_bias.reshape([qkv_total_dim, head_size])
    q_slice = torch.cat(
        [
            torch.arange(
                (heads_per_group + 2) * i, (heads_per_group + 2) * i + heads_per_group
            )
            for i in range(num_query_groups)
        ]
    )
    k_slice = torch.arange(heads_per_group, qkv_total_dim, (heads_per_group + 2))
    v_slice = torch.arange(heads_per_group + 1, qkv_total_dim, (heads_per_group + 2))

    q_bias = qkv_bias[q_slice].reshape(-1)
    k_bias = qkv_bias[k_slice].reshape(-1)
    v_bias = qkv_bias[v_slice].reshape(-1)

    return q_bias, k_bias, v_bias


def update_transforms_for_nemorl(export_transforms):
    # In place update
    for transform in export_transforms:
        if transform.transform.__name__ == "split_fc1":
            if (
                "experts" in transform.source_key
                and "shared_experts" not in transform.source_key
            ):
                transform.transform = split_fc1_etp
            else:
                transform.transform = split_fc1_tp
        elif transform.transform.__name__ == "split_qkv":
            # This transform previously moved qkv weights to cpu
            transform.transform = split_qkv_gpu
        elif transform.transform.__name__ == "split_qkv_bias":
            # This transform previously moved qkv weights to cpu
            transform.transform = split_qkv_bias_gpu
    return export_transforms


class MegatronToHFConverter:
    def __init__(self, hf_model_name, megatron_model):
        # We only care about the state_dict keys and the config, so we
        # don't need to load the model weights
        config = AutoConfig.from_pretrained(hf_model_name, trust_remote_code=True)
        with init_empty_weights():
            self.target_model = AutoModelForCausalLM.from_config(
                config, trust_remote_code=True
            )

        local_keys = list(megatron_model.state_dict().keys())
        global_keys = [
            get_global_key_from_local_key(k, megatron_model.config) for k in local_keys
        ]

        pp_group = parallel_state.get_pipeline_model_parallel_group()
        pp_world_size = torch.distributed.get_world_size(pp_group)
        pp_gathered_global_keys = [None] * pp_world_size
        torch.distributed.all_gather_object(
            pp_gathered_global_keys, global_keys, group=pp_group
        )
        pp_gathered_global_keys = list({k for l in pp_gathered_global_keys for k in l})  # type: ignore

        ep_group = parallel_state.get_expert_model_parallel_group()
        ep_world_size = parallel_state.get_expert_model_parallel_world_size()
        ep_gathered_global_keys = [None] * ep_world_size
        torch.distributed.all_gather_object(
            ep_gathered_global_keys, pp_gathered_global_keys, group=ep_group
        )
        ep_gathered_global_keys = list({k for l in ep_gathered_global_keys for k in l})

        global_keys = ep_gathered_global_keys
        global_keys_map = {k: None for k in global_keys}

<<<<<<< HEAD
        if "qwen2" in hf_model_name.lower():
=======
        if config.model_type == "qwen":
>>>>>>> cafcfa2a
            self.export_mapping = qwen2_converter.get_export_mapping(megatron_model)
            self.export_transforms = qwen2_converter.get_export_transforms(config)
            self.get_source_fn = lambda source_state_dict, _: _ModelState(
                source_state_dict
            )
<<<<<<< HEAD
        elif "qwen3" in hf_model_name.lower():
            self.export_mapping = qwen3_converter.get_export_mapping(config)
            self.export_transforms = qwen3_converter.get_export_transforms(config)
            self.get_source_fn = lambda source_state_dict, _: _ModelState(
                source_state_dict
            )
        elif "llama" in hf_model_name.lower():
=======
        elif config.model_type == "llama":
>>>>>>> cafcfa2a
            self.export_mapping = llama_converter.get_export_mapping()
            self.export_transforms = llama_converter.get_export_transforms(config)
            self.get_source_fn = lambda source_state_dict, _: _ModelState(
                source_state_dict
            )
        elif config.model_type in ("deepseek_v2", "deepseek_v3"):
            self.export_mapping = deepseek_converter.get_export_mapping(
                source=global_keys_map,
                source_config=megatron_model.config.__dict__,
            )
            self.export_transforms = deepseek_converter.get_export_transforms()
            self.get_source_fn = deepseek_converter.get_source_fn
        else:
            raise ValueError(
                f"No converter mapping and transforms found for {hf_model_name} with model_type {config.model_type}"
            )

        self.export_transforms = update_transforms_for_nemorl(self.export_transforms)

        updated_global_keys_map = self.get_source_fn(
            global_keys_map, megatron_model.config.__dict__
        ).state_dict()

        # Set the value of the state_dict to the megatron key name so that
        # StateDictTransform will set the value of the target state dict to
        # the megatron key name
        dummy_source = _ModelState({k: k for k in updated_global_keys_map.keys()})

        ctx = TransformCTX(
            source=dummy_source,
            source_state=dummy_source.state_dict(),
            target=self.target_model,
            target_state=self._get_empty_state_dict(),
        )
        for key, val in self.export_mapping.items():
            ctx = StateDictTransform(key, val)(ctx)

        for transform in self.export_transforms:
            if type(transform.target_key) == tuple:
                for t in transform.target_key:
                    ctx = StateDictTransform(transform.source_key, t)(ctx)
            else:
                ctx = StateDictTransform(transform.source_key, transform.target_key)(
                    ctx
                )

        hf_keys_to_megatron_keys = ctx.target_state
        megatron_keys_to_hf_keys = defaultdict(set)
        for hf_key, megatron_key in hf_keys_to_megatron_keys.items():
            if isinstance(megatron_key, list):
                for k in megatron_key:
                    megatron_keys_to_hf_keys[k].add(hf_key)
            else:
                megatron_keys_to_hf_keys[megatron_key].add(hf_key)
        self.megatron_keys_to_hf_keys = dict(megatron_keys_to_hf_keys)

    def _get_empty_state_dict(self, source_keys=None):
        if source_keys is None:
            # If source_keys is None, then we use all the target model keys
            target_keys = self.target_model.state_dict().keys()
        else:
            # Otherwise, we only use the target keys corresponding to the source_keys
            target_keys = set()
            for k in source_keys:
                target_keys = target_keys.union(self.megatron_keys_to_hf_keys[k])

        state_dict = {k: None for k in target_keys}
        return state_dict

    def _group(
        self,
        state_dict,
        key,
        item,
        main_state_dict_keys,
        main_items,
        exception_state_dict_keys_list,
        exception_items,
    ):
        source_matches = _match_keys(list(state_dict.keys()), key)
        if source_matches.size == 1 and source_matches == np.array(None):
            # no match, don't include these keys
            return
        elif source_matches.ndim == 1:
            # normal case
            main_state_dict_keys.extend(source_matches)
            main_items.append(item)
        elif source_matches.ndim == 2:
            for source_match in source_matches:
                if None in source_match:
                    # partial wildcard match case (e.g. an MoE layer with missing experts in this batch)
                    non_none_sources = [s for s in source_match if s is not None]
                    exception_state_dict_keys_list.append(non_none_sources)
                    exception_items.append(item)
                else:
                    # normal case
                    main_state_dict_keys.extend(source_match)
                    main_items.append(item)
        else:
            raise NotImplementedError(
                f"source_matches.ndim = {source_matches.ndim}. Expressions with more than 2 wildcard expressions are not supported."
            )

    def _get_groups(self, state_dict):
        """This function is used to group mappings and transforms together.

        Goes through the mappings and transforms once to collect mapping and transform groups
        [(mapping, state_dict_keys)], [(transforms, state_dict_keys)] that can be converted
        together.

        This is necessary because:
        1. If the mapping or transform expression has 2 wildcard expressions,
           _match_keys assumes the matches for each wildcard are the same size. For example,
           if the mapping is "layers.*.mlp.experts.*.linear_fc1.weight", where the first wildcard
           matches the layer number and the second wildcard matches the expert number, it assumes
           the number of experts is the same for each layer. This will fail in the case we're doing
           batched streaming refit and the current state dict is missing experts from some layers.
           To handle this, we separate out the partial keys (e.g. the ones corresponding to less experts)
           in a separate group and run them through the mapping and transforms separately.

           NOTE: this function currently only handles expressions with up to 2 wildcard expressions
           and will fail if the mapping or transform expression has more than 2 wildcard expressions.

        2. An expression matches 0 keys in the current state dict. This can happen during batched
           streaming refit if the current state dict doesn't have any keys that match the expression.
           To handle this, we skip these mapping/transforms.

        """
        # Most of the keys will be able to converted together (main)
        # For the keys that can't be converted together (exception), we need to handle them separately
        main_state_dict_keys: list[str] = []
        exception_mappings_state_dict_keys_list: list[list[str]] = []
        exception_transforms_state_dict_keys_list: list[list[str]] = []

        main_mappings: list[tuple[str, Any]] = []
        exception_mappings: list[tuple[str, Any]] = []
        for key, val in self.export_mapping.items():
            self._group(
                state_dict,
                key,
                (key, val),
                main_state_dict_keys,
                main_mappings,
                exception_mappings_state_dict_keys_list,
                exception_mappings,
            )

        main_transforms = []
        exception_transforms = []
        for transform in self.export_transforms:
            if type(transform.source_key) == tuple:
                source_keys = transform.source_key
            else:
                source_keys = (transform.source_key,)
            for source_key in source_keys:
                self._group(
                    state_dict,
                    source_key,
                    transform,
                    main_state_dict_keys,
                    main_transforms,
                    exception_transforms_state_dict_keys_list,
                    exception_transforms,
                )

        mapping_groups = [({k: v for k, v in main_mappings}, main_state_dict_keys)]
        for (k, v), exception_state_dict_keys in zip(
            exception_mappings, exception_mappings_state_dict_keys_list
        ):
            mapping_groups.append(({k: v}, exception_state_dict_keys))
        transform_groups = [(main_transforms, main_state_dict_keys)]
        for exception_transform, exception_state_dict_keys in zip(
            exception_transforms, exception_transforms_state_dict_keys_list
        ):
            transform_groups.append(([exception_transform], exception_state_dict_keys))

        return mapping_groups, transform_groups

    def convert(self, state_dict, megatron_config):
        state_dict = self.get_source_fn(
            state_dict, megatron_config.__dict__
        ).state_dict()

        mapping_groups, transform_groups = self._get_groups(state_dict)

        converted_state_dict = {}
        for mapping, state_dict_keys in mapping_groups:
            source = _ModelState({k: state_dict[k] for k in state_dict_keys})
            source.config = megatron_config
            ctx = TransformCTX(
                source=source,
                source_state=source.state_dict(),
                target=self.target_model,
                target_state=self._get_empty_state_dict(list(state_dict_keys)),
            )

            for key, val in mapping.items():
                ctx = StateDictTransform(key, val)(ctx)

            for k, v in ctx.target_state.items():
                if v is not None:
                    converted_state_dict[k] = v

        for transforms, state_dict_keys in transform_groups:
            source = _ModelState({k: state_dict[k] for k in state_dict_keys})
            source.config = megatron_config
            ctx = TransformCTX(
                source=source,
                source_state=source.state_dict(),
                target=self.target_model,
                target_state=self._get_empty_state_dict(list(state_dict_keys)),
            )
            for transform in transforms:
                ctx = transform(ctx)

            for k, v in ctx.target_state.items():
                if v is not None:
                    converted_state_dict[k] = v

        return converted_state_dict<|MERGE_RESOLUTION|>--- conflicted
+++ resolved
@@ -33,8 +33,6 @@
 import nemo_rl.models.megatron.converters.llama as llama_converter
 import nemo_rl.models.megatron.converters.qwen2 as qwen2_converter
 import nemo_rl.models.megatron.converters.qwen3 as qwen3_converter
-
-_GROUP_TO_RANKS_CACHE = {}
 
 
 def get_local_layer_num(s):
@@ -275,27 +273,19 @@
         global_keys = ep_gathered_global_keys
         global_keys_map = {k: None for k in global_keys}
 
-<<<<<<< HEAD
-        if "qwen2" in hf_model_name.lower():
-=======
-        if config.model_type == "qwen":
->>>>>>> cafcfa2a
+        if config.model_type == "qwen2":
             self.export_mapping = qwen2_converter.get_export_mapping(megatron_model)
             self.export_transforms = qwen2_converter.get_export_transforms(config)
             self.get_source_fn = lambda source_state_dict, _: _ModelState(
                 source_state_dict
             )
-<<<<<<< HEAD
-        elif "qwen3" in hf_model_name.lower():
+        elif config.model_type in ("qwen3", "qwen3_moe"):
             self.export_mapping = qwen3_converter.get_export_mapping(config)
             self.export_transforms = qwen3_converter.get_export_transforms(config)
             self.get_source_fn = lambda source_state_dict, _: _ModelState(
                 source_state_dict
             )
-        elif "llama" in hf_model_name.lower():
-=======
         elif config.model_type == "llama":
->>>>>>> cafcfa2a
             self.export_mapping = llama_converter.get_export_mapping()
             self.export_transforms = llama_converter.get_export_transforms(config)
             self.get_source_fn = lambda source_state_dict, _: _ModelState(
