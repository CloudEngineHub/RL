# Copyright (c) 2025, NVIDIA CORPORATION.  All rights reserved.
#
# Licensed under the Apache License, Version 2.0 (the "License");
# you may not use this file except in compliance with the License.
# You may obtain a copy of the License at
#
#     http://www.apache.org/licenses/LICENSE-2.0
#
# Unless required by applicable law or agreed to in writing, software
# distributed under the License is distributed on an "AS IS" BASIS,
# WITHOUT WARRANTIES OR CONDITIONS OF ANY KIND, either express or implied.
# See the License for the specific language governing permissions and
# limitations under the License.
import os
from collections import defaultdict
<<<<<<< HEAD
from pathlib import Path
from typing import List, Optional, Union
=======
from typing import Any, Optional, Union, cast
>>>>>>> 3db05c17

import numpy as np
import ray
from transformers import PreTrainedTokenizerBase

from nemo_rl.algorithms.interfaces import LossFunction
from nemo_rl.distributed.batched_data_dict import (
    BatchedDataDict,
    DynamicBatchingArgs,
    SlicedDataDict,
)
from nemo_rl.distributed.named_sharding import NamedSharding
from nemo_rl.distributed.virtual_cluster import RayVirtualCluster
from nemo_rl.distributed.worker_groups import RayWorkerBuilder, RayWorkerGroup
from nemo_rl.models.generation.interfaces import (
    GenerationDatumSpec,
    GenerationInterface,
    GenerationOutputSpec,
)
from nemo_rl.models.policy import PolicyConfig
from nemo_rl.models.policy.interfaces import (
    ColocatablePolicyInterface,
    LogprobOutputSpec,
    ReferenceLogprobOutputSpec,
)

PathLike = Union[str, "os.PathLike[Any]"]


class HfPolicy(ColocatablePolicyInterface, GenerationInterface):
    def __init__(
        self,
        cluster: RayVirtualCluster,
        config: PolicyConfig,
<<<<<<< HEAD
        tokenizer: AutoTokenizer,
        last_checkpoint_path: Optional[str] = None,
=======
        tokenizer: PreTrainedTokenizerBase,
>>>>>>> 3db05c17
        name_prefix: str = "hf_policy",
        workers_per_node: Optional[Union[int, list[int]]] = None,
        init_optimizer: bool = True,
<<<<<<< HEAD
=======
        weights_path: Optional[PathLike] = None,
        optimizer_path: Optional[PathLike] = None,
>>>>>>> 3db05c17
        init_reference_model: bool = True,
    ):
        weights_path = (
            os.path.abspath(Path(last_checkpoint_path) / "policy" / "weights")
            if last_checkpoint_path
            else None
        )
        optimizer_path = (
            os.path.abspath(Path(last_checkpoint_path) / "policy" / "optimizer")
            if last_checkpoint_path
            else None
        )

        node_bundle_indices = None
        tp_size = 1

        worker_builder_cls: str
        if config["dtensor_cfg"]["enabled"]:
            worker_builder_cls = (
                "nemo_rl.models.policy.dtensor_policy_worker.DTensorPolicyWorker"
            )
            tp_size = config["dtensor_cfg"]["tensor_parallel_size"]
        else:
            worker_builder_cls = (
                "nemo_rl.models.policy.fsdp1_policy_worker.FSDP1PolicyWorker"
            )

        self.sharding_annotations = NamedSharding(
            layout=np.arange(cluster.world_size()).reshape(
                -1,  # DP
                tp_size,  # TP
            ),
            names=["data_parallel", "tensor_parallel"],
        )

        worker_builder = RayWorkerBuilder(
            worker_builder_cls,
            config,
            tokenizer=tokenizer,
            init_optimizer=init_optimizer,
            weights_path=weights_path,
            optimizer_path=optimizer_path,
            init_reference_model=init_reference_model,
        )

        self.worker_group = RayWorkerGroup(
            cluster,
            worker_builder,
            name_prefix=name_prefix,
            workers_per_node=workers_per_node,
            sharding_annotations=self.sharding_annotations,
        )

        if config["dynamic_batching"]["enabled"]:
            assert config["dtensor_cfg"]["enabled"], (
                "Dynamic batch is only supported for DTensor policy."
            )
            self.use_dynamic_batches = True
            self.dynamic_batching_args: DynamicBatchingArgs = {
                "input_key": "input_ids",
                "input_lengths_key": "input_lengths",
                "sequence_length_round": config["dynamic_batching"][
                    "sequence_length_round"
                ],
                "max_tokens_per_microbatch": 0,  # Override this in each different call (presumably different sizes)
            }
        else:
            self.use_dynamic_batches = False

        self.cfg = config

    def get_logprobs(
        self, data: BatchedDataDict[GenerationDatumSpec]
    ) -> BatchedDataDict[LogprobOutputSpec]:
        """Get the logprobs of the model for a data dict.

        Returns:
          a BatchedDataDict with key "logprobs" and shape [batch_size, sequence_length].
          We use the convention that the logprob of the first token is 0 so that the sequence length is maintained.
          The logprob of input token i is specified at position i in the output logprobs tensor.
        """
        dp_size = self.sharding_annotations.get_axis_size("data_parallel")
        sharded_data: list[SlicedDataDict]
        unsorted_data_indices: list[int]
        if self.use_dynamic_batches:
            self.dynamic_batching_args["max_tokens_per_microbatch"] = self.cfg[
                "dynamic_batching"
            ]["logprob_mb_tokens"]
            sharded_data, unsorted_data_indices = data.shard_by_batch_size(  # type: ignore
                dp_size,
                batch_size=None,
                dynamic_batching_args=self.dynamic_batching_args,
            )
        else:
            sharded_data = data.shard_by_batch_size(  # type: ignore
                dp_size,
                batch_size=None,
            )

        futures = self.worker_group.run_all_workers_sharded_data(
            "get_logprobs",
            sharded_data,
            in_sharded_axes=["data_parallel"],
            replicate_on_axes=["tensor_parallel"],
            output_is_replicated=["tensor_parallel"],
        )
        logprobs: BatchedDataDict[LogprobOutputSpec] = BatchedDataDict.from_batches(
            self.worker_group.get_all_worker_results(futures)
        )

        # dynamic batching sorts the inputs by sequence length to improve load balancing,
        # so change it back here
        if self.use_dynamic_batches:
            logprobs.reorder_data(unsorted_data_indices)

        return logprobs

    def get_reference_policy_logprobs(
        self,
        data: BatchedDataDict[GenerationDatumSpec],
        micro_batch_size: Optional[int] = None,
    ) -> BatchedDataDict[ReferenceLogprobOutputSpec]:
        """Get the logprobs of the reference policy for a data dict.

        Returns: Identical to get_logprobs.
        """
        dp_size = self.sharding_annotations.get_axis_size("data_parallel")
        sharded_data: list[SlicedDataDict]
        unsorted_data_indices: list[int]
        if self.use_dynamic_batches:
            self.dynamic_batching_args["max_tokens_per_microbatch"] = self.cfg[
                "dynamic_batching"
            ]["logprob_mb_tokens"]
            sharded_data, unsorted_data_indices = data.shard_by_batch_size(  # type: ignore
                dp_size,
                batch_size=None,
                dynamic_batching_args=self.dynamic_batching_args,
            )
        else:
            sharded_data = data.shard_by_batch_size(  # type: ignore
                dp_size,
                batch_size=None,
            )

        futures = self.worker_group.run_all_workers_sharded_data(
            "get_reference_policy_logprobs",
            sharded_data,
            in_sharded_axes=["data_parallel"],
            replicate_on_axes=["tensor_parallel"],
            output_is_replicated=["tensor_parallel"],
            common_kwargs={"micro_batch_size": micro_batch_size},
        )
        logprobs: BatchedDataDict[ReferenceLogprobOutputSpec] = (
            BatchedDataDict.from_batches(
                self.worker_group.get_all_worker_results(futures)
            )
        )

        # dynamic batching sorts the inputs by sequence length to improve load balancing,
        # so change it back here
        if self.use_dynamic_batches:
            logprobs.reorder_data(unsorted_data_indices)

        return logprobs

    def train(
        self,
        data: BatchedDataDict[Any],
        loss_fn: LossFunction,
        eval_mode: bool = False,
        gbs: Optional[int] = None,
        mbs: Optional[int] = None,
    ) -> dict[str, Any]:
        """Train the policy on a batch of data with a given loss function."""
        batch_size = gbs or self.cfg["train_global_batch_size"]
        micro_batch_size = mbs or self.cfg["train_micro_batch_size"]
        # Shard and replicate the batch
        dp_size = self.sharding_annotations.get_axis_size("data_parallel")
        if self.use_dynamic_batches:
            self.dynamic_batching_args["max_tokens_per_microbatch"] = self.cfg[
                "dynamic_batching"
            ]["train_mb_tokens"]
            sharded_data, _ = data.shard_by_batch_size(
                dp_size,
                batch_size=batch_size,
                dynamic_batching_args=self.dynamic_batching_args,
            )
        else:
            sharded_data = data.shard_by_batch_size(
                dp_size,
                batch_size=batch_size,
            )

        # Train each shard in parallel
        futures = self.worker_group.run_all_workers_sharded_data(
            "train",
            sharded_data,
            in_sharded_axes=["data_parallel"],
            replicate_on_axes=["tensor_parallel"],
            output_is_replicated=["tensor_parallel"],
            common_kwargs={
                "loss_fn": loss_fn,
                "eval_mode": eval_mode,
                "gbs": batch_size,
                "mbs": micro_batch_size,
            },
        )
        results = self.worker_group.get_all_worker_results(futures)

        # Aggregate the results
        aggregated_results = {
            "loss": results[0]["global_loss"],
            "grad_norm": results[0]["grad_norm"],
        }

        # Aggregate metrics across all workers
        all_mb_metrics = defaultdict(list)
        for r in results:
            for k, v in r["all_mb_metrics"].items():
                all_mb_metrics[k].extend(v)
        aggregated_results["all_mb_metrics"] = dict(all_mb_metrics)

        return aggregated_results

    def generate(
        self, data: BatchedDataDict[GenerationDatumSpec], greedy: bool = False
    ) -> BatchedDataDict[GenerationOutputSpec]:
        """Generate a batch of data using the policy."""
        # Verify input data is right-padded
        assert isinstance(data, BatchedDataDict), (
            f"data must be a BatchedDataDict, got type: {type(data)}"
        )
        assert "input_ids" in data and "input_lengths" in data, (
            "Missing required input fields"
        )

        dp_size = self.sharding_annotations.get_axis_size("data_parallel")
        sharded_data = data.shard_by_batch_size(dp_size, batch_size=None)
        futures = self.worker_group.run_all_workers_sharded_data(
            "generate",
            sharded_data,
            in_sharded_axes=["data_parallel"],
            replicate_on_axes=["tensor_parallel"],
            output_is_replicated=["tensor_parallel"],
            common_kwargs={"greedy": greedy},
        )
        assert self.cfg["generation"] is not None, "Generation config is not set"
        result: BatchedDataDict[GenerationOutputSpec] = BatchedDataDict.from_batches(
            self.worker_group.get_all_worker_results(futures),
            pad_value_dict={"output_ids": self.cfg["generation"]["pad_token_id"]},
        )

        # Verify the output has all required fields
        required_keys = [
            "output_ids",
            "generation_lengths",
            "unpadded_sequence_lengths",
            "logprobs",
        ]
        missing_keys = [key for key in required_keys if key not in result]
        if missing_keys:
            raise ValueError(
                f"Missing required keys for GenerationOutputSpec: {missing_keys}"
            )

        return result

    def prepare_for_generation(self, *args: Any, **kwargs: Any) -> bool:
        # We don't need to do anything here
        return True

    def prepare_for_training(self, *args: Any, **kwargs: Any) -> None:
        # onload everything to the GPU
        futures = self.worker_group.run_all_workers_single_data("prepare_for_training")
        ray.get(futures)

    def prepare_for_lp_inference(self, *args: Any, **kwargs: Any) -> None:
        futures = self.worker_group.run_all_workers_single_data(
            "prepare_for_lp_inference"
        )
        ray.get(futures)

    def finish_generation(self, *args: Any, **kwargs: Any) -> bool:
        # We don't need to do anything here
        return True

    def finish_training(self, *args: Any, **kwargs: Any) -> None:
        # Placeholder implementation
        pass

    def prepare_weights_for_ipc(self) -> list[tuple[str, int]]:
        """Prepare the weights for IPC.

        Returns:
            dict: A dictionary containing the state_dict_info of the model.
        """
        futures = self.worker_group.run_all_workers_single_data(
            "prepare_weights_for_ipc"
        )
        # only get the first worker's result is enough since all workers will have the same result
        return cast(list[tuple[str, int]], ray.get(futures)[0])

    def get_weights_ipc_handles(self, keys: list[str]) -> dict[str, Any]:
        """Fetch weight IPC handles from all workers.

        Returns:
            dict: A dictionary mapping device UUIDs to parameter IPC handles.
        """
        # Collect IPC handles from all workers
        worker_handles: list[dict[str, Any]] = ray.get(
            [
                worker.get_weights_ipc_handles.remote(keys)
                for worker in self.worker_group.workers
            ]
        )

        # Combine all worker handles into a single dictionary
        all_handles = {}
        for handle in worker_handles:
            all_handles.update(handle)

        return all_handles

    def offload_before_refit(self) -> None:
        """Offload the optimizer and buffers to the CPU."""
        futures = self.worker_group.run_all_workers_single_data("offload_before_refit")
        ray.get(futures)

    def offload_after_refit(self) -> None:
        """Offload the optimizer and buffers to the CPU."""
        futures = self.worker_group.run_all_workers_single_data("offload_after_refit")
        ray.get(futures)

    def save_checkpoint(
        self,
        weights_path: str,
        optimizer_path: Optional[str] = None,
        tokenizer_path: Optional[str] = None,
    ) -> None:
        """Save a checkpoint of the model."""
        futures = self.worker_group.run_all_workers_single_data(
            "save_checkpoint",
            weights_path,
            optimizer_path,
            tokenizer_path,
        )
        ray.get(futures)

    def shutdown(self) -> bool:
        """Shut down all HF workers and clean up resources."""
        try:
            # Use the worker group's shutdown method with the worker's cleanup method
            return self.worker_group.shutdown(cleanup_method="shutdown")
        except Exception as e:
            print(f"Error during policy shutdown: {e}")
            return False

    def __del__(self) -> None:
        """Shuts down the worker groups when the object is deleted or is garbage collected.

        This is an extra safety net in case the user forgets to call worker_group.shutdown() and the pointer to
        the object is lost due to leaving a function scope. It's always recommended that the
        user calls worker_group.shutdown().
        """
        self.worker_group.shutdown()<|MERGE_RESOLUTION|>--- conflicted
+++ resolved
@@ -13,12 +13,8 @@
 # limitations under the License.
 import os
 from collections import defaultdict
-<<<<<<< HEAD
 from pathlib import Path
-from typing import List, Optional, Union
-=======
 from typing import Any, Optional, Union, cast
->>>>>>> 3db05c17
 
 import numpy as np
 import ray
@@ -53,20 +49,11 @@
         self,
         cluster: RayVirtualCluster,
         config: PolicyConfig,
-<<<<<<< HEAD
-        tokenizer: AutoTokenizer,
-        last_checkpoint_path: Optional[str] = None,
-=======
         tokenizer: PreTrainedTokenizerBase,
->>>>>>> 3db05c17
+        last_checkpoint_path: Optional[PathLike] = None,
         name_prefix: str = "hf_policy",
         workers_per_node: Optional[Union[int, list[int]]] = None,
         init_optimizer: bool = True,
-<<<<<<< HEAD
-=======
-        weights_path: Optional[PathLike] = None,
-        optimizer_path: Optional[PathLike] = None,
->>>>>>> 3db05c17
         init_reference_model: bool = True,
     ):
         weights_path = (
