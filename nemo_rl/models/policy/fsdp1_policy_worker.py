--- conflicted
+++ resolved
@@ -56,13 +56,7 @@
 
 @ray.remote
 class FSDP1PolicyWorker:
-<<<<<<< HEAD
-    DEFAULT_PY_EXECUTABLE = PY_EXECUTABLES.BASE
-
     def __repr__(self) -> str:
-=======
-    def __repr__(self):
->>>>>>> 383ed0b0
         """Customizes the actor's prefix in the Ray logs.
 
         This makes it easier to identify which worker is producing specific log messages.
