# Copyright (c) 2025, NVIDIA CORPORATION.  All rights reserved.
#
# Licensed under the Apache License, Version 2.0 (the "License");
# you may not use this file except in compliance with the License.
# You may obtain a copy of the License at
#
#     http://www.apache.org/licenses/LICENSE-2.0
#
# Unless required by applicable law or agreed to in writing, software
# distributed under the License is distributed on an "AS IS" BASIS,
# WITHOUT WARRANTIES OR CONDITIONS OF ANY KIND, either express or implied.
# See the License for the specific language governing permissions and
# limitations under the License.

import contextlib
import gc
import itertools
import os
from collections import defaultdict
from contextlib import AbstractContextManager, contextmanager, nullcontext
from typing import Any, Generator, Iterable, Optional, Set, Union, cast

import ray
from accelerate import init_empty_weights
import torch
from torch import nn
from torch.distributed.checkpoint.state_dict import (
    StateDictOptions,
    set_model_state_dict,
)
from torch.distributed.fsdp import (
    FSDPModule,
)
from torch.distributed.tensor import DTensor, Shard
from torch.distributed.tensor.experimental import context_parallel
from torch.distributed.tensor.experimental._attention import (
    set_rotate_method,
)
<<<<<<< HEAD
from transformers import AutoTokenizer, AutoProcessor, AutoConfig
=======
from transformers import (
    AutoConfig,
    AutoModelForCausalLM,
    AutoModelForSequenceClassification,
    AutoTokenizer,
)
>>>>>>> 024d1738
from transformers.integrations.accelerate import find_tied_parameters
from transformers.models.gemma3.modeling_gemma3 import Gemma3ForCausalLM

from nemo_rl.models.policy.utils import resolve_model_class
from nemo_rl.algorithms.interfaces import LossFunction, LossType
from nemo_rl.algorithms.loss_functions import SequencePackingLossWrapper
from nemo_rl.distributed.batched_data_dict import BatchedDataDict
from nemo_rl.models.dtensor.parallelize import (
    _parallelize_model,
    clip_grad_by_total_norm_,
    get_grad_norm,
    get_logprobs_from_vocab_parallel_logits,
    to_local_if_dtensor,
)
from nemo_rl.models.huggingface.common import (
    ModelFlag,
    get_flash_attention_kwargs,
    pack_sequences,
)
from nemo_rl.models.policy import PolicyConfig
from nemo_rl.models.policy.interfaces import (
    LogprobOutputSpec,
    ReferenceLogprobOutputSpec,
)
from nemo_rl.models.policy.utils import (
    configure_dynamo_cache,
    configure_expandable_segments,
    get_gpu_info,
    get_handle_from_tensor,
    get_runtime_env_for_policy_worker,
    import_class_from_path,
    is_vllm_v1_engine_enabled,
    sliding_window_overwrite,
    freeze_hf_model_by_regex,
    freeze_hf_model_towers
)
from nemo_rl.utils.native_checkpoint import (
    load_checkpoint,
    save_checkpoint,
)

@contextmanager
def unshard_fsdp2_model(model: nn.Module) -> Generator[None, None, None]:
    """Explicitly unshard and then reshard the FSDP2 modules. Useful for logprob inference."""
    try:
        for module in model.modules():
            if isinstance(module, FSDPModule):
                module.unshard()
        yield
    finally:
        for module in model.modules():
            if isinstance(module, FSDPModule):
                module.reshard()


@torch.no_grad()
def get_cpu_state_dict(
    state_generator: Iterable[tuple[str, Union[torch.Tensor, DTensor]]],
    pin_memory: bool = False,
) -> dict[str, torch.Tensor]:
    """Copy the state dict generator to CPU memory.

    Args:
        state_generator (Iterable[tuple[str, Union[torch.Tensor, DTensor]]]):
            An iterable that yields (key, tensor) pairs from a model state.
        pin_memory (bool, optional):
            Whether to allocate the CPU tensors in pinned memory for faster GPU transfer.
            Defaults to False.

    Returns:
        dict[str, torch.Tensor]: A dictionary mapping parameter names to CPU tensors.
    """
    new_state_dict = {}
    for k, v in state_generator:
        val = to_local_if_dtensor(v)

        if len(val.shape) == 0:
            new_state_dict[k] = val.cpu()
        else:
            cpu_tensor = torch.empty(
                *val.shape, device="cpu", pin_memory=pin_memory, dtype=val.dtype
            )
            cpu_tensor.copy_(val, non_blocking=True)
            new_state_dict[k] = cpu_tensor

    torch.cuda.synchronize()
    return new_state_dict


@ray.remote(
    runtime_env=get_runtime_env_for_policy_worker("dtensor_policy_worker")
)  # pragma: no cover
class DTensorPolicyWorker:
    def __repr__(self) -> str:
        """Customizes the actor's prefix in the Ray logs.

        This makes it easier to identify which worker is producing specific log messages.
        """
        if torch.distributed.is_initialized():
            return f"{self.__class__.__qualname__}[rank={torch.distributed.get_rank()}]"
        else:
            return f"{self.__class__.__qualname__}"

    def __init__(
        self,
        config: PolicyConfig,
        tokenizer: AutoTokenizer,
        processor: Optional[AutoProcessor] = None,
        weights_path: Optional[str] = None,
        optimizer_path: Optional[str] = None,
        init_optimizer: bool = True,
        init_reference_model: bool = True,
        **kwargs: Any,
    ):
        self.is_generation_colocated = None
        if "generation" in config and config["generation"] is not None:
            self.is_generation_colocated = config["generation"]["colocated"]["enabled"]

        # Explicitly set NCCL_CUMEM_ENABLE to 1 to avoid the P2P initialization error for PyNCCLCommunicator.
        # See https://github.com/NVIDIA-NeMo/RL/issues/564 for more details.
        if not self.is_generation_colocated:
            os.environ["NCCL_CUMEM_ENABLE"] = "1"

        # Disable dynamo autotune_local_cache to avoid crash when there's already a cache
        # with different order of node_bundles
        configure_dynamo_cache()

        # Only enable expandable_segments on Hopper and newer architectures (compute capability 9.x+)
        configure_expandable_segments()

        # vars used for refit
        ## will be initialized in prepare_refit_info
        self.refit_param_info = None
        ## used for streaming update inference engine weights
        self._held_sharded_state_dict_reference: Optional[dict[str, torch.Tensor]] = (
            None
        )
        self._held_streamed_param_reference: Optional[dict[str, torch.Tensor]] = None

        self.cfg = config
        # torch distributed init. Envars for rank, world_size, and master_addr and master_port are set from the ray remote call
        torch.distributed.init_process_group(backend="nccl")
        self.rank = torch.distributed.get_rank()
        world_size = torch.distributed.get_world_size()
        model_name = self.cfg["model_name"]

        self.cpu_offload = self.cfg["dtensor_cfg"]["cpu_offload"]
        self.max_grad_norm = self.cfg["max_grad_norm"]

        if self.cfg["precision"] == "float32":
            self.dtype = torch.float32
        elif self.cfg["precision"] == "bfloat16":
            self.dtype = torch.bfloat16
        elif self.cfg["precision"] == "float16":
            self.dtype = torch.float16
        else:
            raise ValueError(f"Unknown precision: {self.cfg['precision']}")

        print(f"[Rank {self.rank}] Loading model {model_name} on CPU...")
        self.enable_seq_packing = self.cfg["sequence_packing"]["enabled"]
        if self.enable_seq_packing:
            print(
                f"[Rank {self.rank}] Sequence packing is enabled for model {model_name}"
            )
            print(f"[Rank {self.rank}] Using FlashAttention2 for sequence packing")

        model_config = AutoConfig.from_pretrained(
            model_name,
            # Always load the model in float32 to keep master weights in float32.
            # Keeping the master weights in lower precision has shown to cause issues with convergence.
            torch_dtype=torch.float32,
            trust_remote_code=True,
            **sliding_window_overwrite(
                model_name
            ),  # due to https://github.com/huggingface/transformers/issues/38002
            attn_implementation="flash_attention_2"
            if self.enable_seq_packing
            else None,
        )

<<<<<<< HEAD
        # DO NOT assume AutoModelForCausalLM, multimodal models can inherit from AutoModelForImageTextToText, AutoModelForTextToWaveform, etc.
        AutoModelClass = resolve_model_class(model_name)
=======
        self._is_reward_model = self.cfg.get("reward_model_cfg", {}).get(
            "enabled", False
        )
        if self._is_reward_model:
            # Ensure sequence packing is disabled.
            if self.enable_seq_packing:
                raise NotImplementedError(
                    "Sequence packing is not supported for reward models"
                )
            # Load model as a Reward Model.
            rm_type = self.cfg["reward_model_cfg"]["reward_model_type"]
            if rm_type == "bradley_terry":
                model_class = AutoModelForSequenceClassification
                if model_config.num_labels != 1:
                    # For Bradley-Terry reward models, the linear head has a single output.
                    # In the transformers library, the default setting for model_config.num_labels is 2
                    # (https://github.com/huggingface/transformers/blob/v4.52.4/src/transformers/configuration_utils.py#L259).
                    # Since num_labels is used as the out_features for the linear head
                    # (https://github.com/huggingface/transformers/blob/v4.52.4/src/transformers/models/llama/modeling_llama.py#L738)
                    # if num_labels is not 1, we set it to 1. This change may trigger a warning that some weights are not initialized
                    # from the model checkpoint and are instead initialized using model_config.initializer_range
                    # (https://github.com/huggingface/transformers/blob/v4.52.4/src/transformers/models/llama/configuration_llama.py#L62).
                    print(
                        "model_config.num_labels is not 1. Setting it to 1 since this value is used as the out_features "
                        "for the linear head of Bradley-Terry reward models."
                    )
                    model_config.num_labels = 1
            else:
                raise ValueError(f"Unknown reward model type: {rm_type}")
        else:
            model_class = AutoModelForCausalLM
>>>>>>> 024d1738

        full_state_dict = None
        if self.rank == 0:
            print(f"[Rank {self.rank}] Loading model {model_name} on CPU...")
<<<<<<< HEAD
            model = AutoModelClass.from_pretrained(
=======
            model = model_class.from_pretrained(
>>>>>>> 024d1738
                model_name,
                device_map="cpu",  # load weights onto CPU initially
                trust_remote_code=True,
                config=model_config,
            )
            full_state_dict = model.state_dict()
            del model

        print(f"[Rank {self.rank}] Initializing empty model for FSDP...")
        # All ranks initialize model on meta device, so FSDP can shard it.
        # The actual weights will be broadcast from rank 0.

        with init_empty_weights():
<<<<<<< HEAD
            self.model = AutoModelClass.from_config(
                model_config,
            )

        # freeze parameters by provided regex
        freeze_hf_model_towers(self.model, self.cfg.get("freeze_language_model", False), self.cfg.get("freeze_vision_model", False))
        freeze_hf_model_by_regex(self.model, self.cfg.get("freeze_param_regex", None))
=======
            self.model = model_class.from_config(
                model_config,
            )

        if self.model.config.pad_token_id is None:
            self.model.config.pad_token_id = tokenizer.pad_token_id
>>>>>>> 024d1738

        # caching since this property is not always preserved after FSDP
        self.num_tied_weights = len(find_tied_parameters(self.model))
        self.skip_tie_check = os.environ.get(
            "NRL_SKIP_TIED_WEIGHT_CHECK"
        ) or ModelFlag.SKIP_DTENSOR_TIED_WEIGHTS_CHECK.matches(model_name)

        self.tokenizer = tokenizer
        self.processor = processor
        self.is_vlm = processor is not None
        print(f"Initializing DTensorPolicyWorker with is_vlm={self.is_vlm}")
        # ------------------------------------------------
        # 3) Move to GPU + Composable FSDP
        #    (Initialize device mesh, shard submodules, then shard entire model)
        # ------------------------------------------------

        tp_size = self.cfg["dtensor_cfg"]["tensor_parallel_size"]
        cp_size = self.cfg["dtensor_cfg"]["context_parallel_size"]
        if cp_size > 1 and self.enable_seq_packing:
            raise ValueError(
                "Context parallel is not supported for sequence packing. Refer to https://github.com/NVIDIA/NeMo-RL/blob/main/docs/model-quirks.md#context-parallel-with-fsdp2 for more details."
            )
        dp_size = world_size // tp_size // cp_size
        sequence_parallel_enabled = self.cfg["dtensor_cfg"]["sequence_parallel"]
        assert world_size == dp_size * tp_size * cp_size, (
            f"World size({world_size}) must equal to dp_size({dp_size}) * tp_size({tp_size}) * cp_size({cp_size}) to use DTensor"
        )

        if sequence_parallel_enabled and tp_size == 1:
            print(
                "[WARNING]: sequence_parallel=True, but tp_size=1 which has no effect. Enable tp_size > 1 to use sequence parallelism."
            )

        if cp_size > 1:
            assert not isinstance(self.model, Gemma3ForCausalLM), (
                "Context parallel is not supported for Gemma3ForCausalLM. Torch context parallel has many limitations. "
                "Please refer to https://github.com/NVIDIA/NeMo-RL/blob/main/docs/model-quirks.md#context-parallel-with-fsdp2 for more details."
            )

            assert not (tp_size > 1 and sequence_parallel_enabled), (
                "It's a known issue that context parallel can't be used together with sequence parallel in DTensor worker. "
                "Please either set cp_size = 1 or disable sequence parallel. "
                "See https://github.com/NVIDIA-NeMo/RL/issues/659 for more details."
            )

        device_mesh = torch.distributed.device_mesh.init_device_mesh(
            "cuda", (dp_size, cp_size, tp_size), mesh_dim_names=("dp", "cp", "tp")
        )

        self.dp_cp_mesh = device_mesh[("dp", "cp")]._flatten(mesh_dim_name="dp_cp")

        self.dp_mesh, self.tp_mesh, self.cp_mesh = (
            device_mesh["dp"],
            device_mesh["tp"],
            device_mesh["cp"],
        )
        self.dp_size = dp_size
        self.tp_size = tp_size
        self.cp_size = cp_size
        self.device_mesh = device_mesh

        self.model = _parallelize_model(
            self.model,
            self.dp_cp_mesh,
            self.tp_mesh,
            param_dtype=self.dtype,
            sequence_parallel=sequence_parallel_enabled,
            cpu_offload=self.cpu_offload,
            activation_checkpointing=self.cfg["dtensor_cfg"][
                "activation_checkpointing"
            ],
            custom_parallel_plan=self.cfg["dtensor_cfg"]["custom_parallel_plan"],
        )

        print(f"[Rank {self.rank}] Loading state dict from rank 0...")
        # This will broadcast the state dict from rank 0 to all other ranks
        # and load it into the FSDP model.
        set_model_state_dict(
            self.model,
            model_state_dict=full_state_dict,
            options=StateDictOptions(
                full_state_dict=True,
                broadcast_from_rank0=True,
            ),
        )

        # Handle tied word embeddings after loading the state dict
        # We need to actually tie the parameters at the model level
        is_tied_lm_head = hasattr(self.model, "lm_head") and getattr(
            getattr(self.model, "config", {}), "tie_word_embeddings", False
        )
        if is_tied_lm_head:
            embed_tokens_weight = None
            for name, param in self.model.named_parameters():
                if "embed_tokens" in name and name.endswith(".weight"):
                    embed_tokens_weight = param
                    break

            if embed_tokens_weight is not None:
                self.model.lm_head.weight = embed_tokens_weight

        # Manually broadcast buffers
        for _, buf in self.model.named_buffers():
            torch.distributed.broadcast(to_local_if_dtensor(buf), src=0)

        if self.cpu_offload:
            self.model = self.move_to_device(self.model, "cpu")

        if init_reference_model:
            self.reference_model_state_dict = get_cpu_state_dict(
                self.model.state_dict().items(), pin_memory=True
            )

        if init_optimizer:
            optimizer_cls = import_class_from_path(self.cfg["optimizer"]["name"])
            self.optimizer = optimizer_cls(
                self.model.parameters(), **self.cfg["optimizer"]["kwargs"]
            )
        else:
            self.optimizer = None

        if "scheduler" in self.cfg and self.optimizer is not None:
            if isinstance(self.cfg["scheduler"], dict):
                scheduler_cls = import_class_from_path(
                    cast(str, self.cfg["scheduler"]["name"])
                )
                self.scheduler = scheduler_cls(
                    self.optimizer, **self.cfg["scheduler"]["kwargs"]
                )
            else:
                schedulers = []
                for scheduler_cfg in self.cfg["scheduler"]:
                    if "name" in scheduler_cfg:
                        schedulers.append(
                            import_class_from_path(scheduler_cfg["name"])(
                                self.optimizer, **scheduler_cfg["kwargs"]
                            )
                        )
                    else:
                        assert "milestones" in scheduler_cfg, (
                            "unknown scheduler config: ",
                            scheduler_cfg,
                        )
                        milestones: list[int] = scheduler_cfg["milestones"]

                self.scheduler = torch.optim.lr_scheduler.SequentialLR(
                    self.optimizer, schedulers, milestones
                )

        elif self.optimizer is not None:
            ## default to a passthrough LR schedule
            self.scheduler = torch.optim.lr_scheduler.LambdaLR(
                self.optimizer, lr_lambda=lambda epoch: 1
            )

        # restore
        if weights_path:
            self.load_checkpoint(weights_path, optimizer_path)
        else:
            print(
                "No weights path provided. Starting from scratch (default policy init)"
            )


    # Refer to nemo impl. Below is original comment.
    # based on https://github.com/pytorch/torchtitan/blob/main/torchtitan/distributed/utils.py#L113
    @staticmethod
    def create_context_parallel_ctx(
        cp_mesh: torch.distributed.device_mesh.DeviceMesh,
        cp_buffers: list[torch.Tensor],
        cp_seq_dims: list[int],
        cp_no_restore_buffers: Set[torch.Tensor],
        cp_rotate_method: Optional[str] = None,
    ):
        """Create a context parallel context.

        Args:
            cp_mesh (DeviceMesh): The device mesh for context parallel.
            cp_buffers (list[torch.Tensor]): The buffers for context parallel.
            cp_seq_dims (list[int]): The sequence dimensions for context parallel.
            cp_no_restore_buffers (Set[torch.Tensor]): The no restore buffers for context parallel.
            cp_rotate_method (str): The rotation method for context parallel, such as "allgather" or "addtoall".
        """
        if cp_rotate_method is not None:
            set_rotate_method(cp_rotate_method)

        return context_parallel(
            cp_mesh,
            buffers=cp_buffers,
            buffer_seq_dims=cp_seq_dims,
            no_restore_buffers=cp_no_restore_buffers,
        )

    # Refer to nemo impl. Below is original comment.
    # based on https://github.com/pytorch/torchtitan/blob/cddd7dc809f36fe0ed51cdaaea0671c084d75442/torchtitan/distributed/utils.py#L178

    def _apply_temperature_scaling(self, logits: torch.Tensor) -> torch.Tensor:
        # Apply temperature scaling to logits if configured and not using V1 engine.
        if "generation" in self.cfg and self.cfg["generation"] is not None:
            # The V1 engine returns raw logits before temperature scaling.
            # The V0 engine returns scaled logits.
            # Therefore, we only divide if we are not using the V1 engine.
            if not is_vllm_v1_engine_enabled():
                logits.div_(self.cfg["generation"]["temperature"])
        return logits

    @staticmethod
    @contextlib.contextmanager
    def train_context(cp_context: Optional[Generator[None, None, None]] = None):
        with contextlib.ExitStack() as stack:
            if cp_context is not None:
                from torch.nn.attention import SDPBackend, sdpa_kernel
                # TODO (xilunwu): support cuDNN backend

                stack.enter_context(
                    sdpa_kernel(
                        [
                            SDPBackend.FLASH_ATTENTION,
                            SDPBackend.EFFICIENT_ATTENTION,
                        ]
                    )
                )

                stack.enter_context(cp_context)

            yield

    def init_collective(self, ip: str, port: int, world_size: int) -> None:
        """Initialize the collective communication."""
        from vllm.distributed.device_communicators.pynccl import PyNcclCommunicator
        from vllm.distributed.utils import StatelessProcessGroup

        if self.rank == 0:
            pg = StatelessProcessGroup.create(
                host=ip, port=port, rank=0, world_size=world_size
            )
            device = torch.cuda.current_device()
            self.model_update_group = PyNcclCommunicator(pg, device=device)

    def is_alive(self) -> bool:
        return True

    def reset_peak_memory_stats(self) -> None:
        torch.cuda.reset_peak_memory_stats()

    def get_gpu_info(self) -> dict[str, Any]:
        """Return information about the GPU being used by this worker."""
        return get_gpu_info(self.model)

    def train(
        self,
        data: BatchedDataDict[Any],
        loss_fn: LossFunction,
        eval_mode: bool = False,
        gbs: Optional[int] = None,
        mbs: Optional[int] = None,
    ) -> dict[str, Any]:
        """Train the policy on a batch of data with a given loss function."""
        # Check if the model has tied weights
        if (
            self.num_tied_weights != 0
            and self.cfg["dtensor_cfg"]["tensor_parallel_size"] > 1
            and not self.skip_tie_check
        ):
            raise ValueError(
                f"Using dtensor policy with tp size {self.cfg['dtensor_cfg']['tensor_parallel_size']} for model ({self.cfg['model_name']}) that has tied weights (num_tied_weights={self.num_tied_weights}) is not supported (https://github.com/NVIDIA-NeMo/RL/issues/227). Please use dtensor policy with tensor parallel == 1 instead."
            )
        if gbs is None:
            gbs = self.cfg["train_global_batch_size"]
        if mbs is None:
            mbs = self.cfg["train_micro_batch_size"]
        local_gbs = gbs // self.dp_size
        total_dataset_size = torch.tensor(data.size, device="cuda")
        torch.distributed.all_reduce(
            total_dataset_size,
            op=torch.distributed.ReduceOp.SUM,
            group=self.dp_mesh.get_group(),
        )
        num_global_batches = int(total_dataset_size.item()) // gbs

        # dim 1 is always assumed to be the sequence dim, sanity check this here
        sequence_dim = 1
        seq_dim_size = data.get("input_ids").shape[sequence_dim]

        for k, v in data.items():
            if torch.is_tensor(v) and len(v.shape) > 1:
                assert v.shape[sequence_dim] == seq_dim_size, (
                    f"Dim 1 must be the sequence dim, expected dim 1={seq_dim_size} but got shape {v.shape}"
                )

        if eval_mode:
            ctx: AbstractContextManager[Any] = torch.no_grad()
            self.model.eval()
        else:
            ctx = nullcontext()
            # Ensure model is in training mode
            self.model.train()

        with ctx:
            # Get data from batch and move to device
            data.to("cuda")

            losses = []
            all_mb_metrics = []
            for gb_idx in range(num_global_batches):
                global_batch = data.get_batch(batch_idx=gb_idx, batch_size=local_gbs)

                assert "sample_mask" in global_batch, (
                    "sample_mask must be present in the data!"
                )
                ## get the normalization factor for the loss
                local_valid_seqs = torch.sum(global_batch["sample_mask"])

                if not "token_mask" in global_batch:
                    local_valid_toks = (
                        local_valid_seqs * global_batch["input_ids"].shape[1]
                    )
                else:
                    local_valid_toks = torch.sum(
                        global_batch["token_mask"][:, 1:]
                        * global_batch["sample_mask"].unsqueeze(-1)
                    )

                to_reduce = torch.tensor([local_valid_seqs, local_valid_toks]).cuda()
                torch.distributed.all_reduce(to_reduce, group=self.dp_mesh.get_group())
                global_valid_seqs, global_valid_toks = to_reduce[0], to_reduce[1]

                if (
                    hasattr(loss_fn, "loss_type")
                    and loss_fn.loss_type == LossType.TOKEN_LEVEL
                ):
                    assert "token_mask" in global_batch, (
                        "token_mask must be present in the data when using token-level loss"
                    )

                self.optimizer.zero_grad()
                mb_losses = []
                batch = data.get_batch(batch_idx=gb_idx, batch_size=local_gbs)
                # Calculate number of microbatches to process
                # make_microbatch_iterator assumes that the batch size is a multiple of the microbatch size
                # so its safe to not check for the case where the last data slice is smaller than mbs
                dummy_iterator = iter([])
                if self.cfg["dynamic_batching"]["enabled"]:
                    mb_iterator = batch.make_microbatch_iterator_with_dynamic_shapes()
                    iterator_len = batch.get_microbatch_iterator_dynamic_shapes_len()
                elif self.enable_seq_packing:
                    mb_iterator = (
                        batch.make_microbatch_iterator_for_packable_sequences()
                    )
                    iterator_len, max_seqlen = (
                        batch.get_microbatch_iterator_for_packable_sequences_len()
                    )
                    max_batch_ct = torch.tensor([iterator_len], device="cuda")
                    torch.distributed.all_reduce(
                        max_batch_ct, op=torch.distributed.ReduceOp.MAX
                    )

                    # Sequence packing can end up with unevenly distributed batch counts across DP ranks.
                    # We add dummy batches to the end of the iterator to make the batch counts equal.
                    dummy_batch_ct = int(max_batch_ct.item() - iterator_len)
                    dummy_iterator = (
                        batch.make_microbatch_iterator_for_packable_sequences()
                    )
                    dummy_iterator = itertools.islice(
                        itertools.cycle(dummy_iterator), dummy_batch_ct
                    )
                else:
                    mb_iterator = batch.make_microbatch_iterator(mbs)
                    iterator_len = batch.size // mbs

                for mb_idx, mb in enumerate(
                    itertools.chain(mb_iterator, dummy_iterator)
                ):
                    with torch.autocast(device_type="cuda", dtype=self.dtype):

                        if self.enable_seq_packing:
                            input_ids = mb.get("input_ids").cuda()
                            input_ids, position_ids, _ = pack_sequences(
                                input_ids=input_ids,
                                input_lengths=mb["input_lengths"],
                                packed_sequence_size=[
                                    len(mb["input_lengths"])
                                ],  # flash attention 2 expects flattened input
                                padding_value=self.tokenizer.eos_token_id,
                                return_attention_mask=False,
                                min_seq_len=self.cfg["sequence_packing"][
                                    "train_mb_tokens"
                                ],  # TODO: this is a WAR for sequence packing, we should fix this. Without this, backward will fail when TP is enabled.
                            )
                            seq_len = input_ids.shape[1]
                            attention_mask = None
                            flash_attn_kwargs = get_flash_attention_kwargs(
                                input_lengths=mb["input_lengths"],
                            )

                        else:
                            input_ids = mb.get("input_ids").cuda()
                            batch_size, seq_len = input_ids.shape

                            attention_mask = torch.ones(
                                (batch_size, seq_len),
                                dtype=torch.long,
                                device=input_ids.device,
                            )
                            position_ids = torch.arange(
                                seq_len, device=input_ids.device
                            ).repeat(batch_size, 1)
                            flash_attn_kwargs = {}

                        # add vlm kwargs to model call
                        vlm_kwargs = mb.get_multimodal_dict(as_tensors=True, device=input_ids.device)
                        flash_attn_kwargs_wrap = {}
                        # set flash_attn_kwargs if there are no multimodal kwargs
                        if len(vlm_kwargs) == 0:
                            flash_attn_kwargs_wrap['flash_attn_kwargs'] = flash_attn_kwargs
                        else:
                            position_ids = None

                    context_parallel_ctx = None
                    if self.cp_size > 1:
                        assert len(vlm_kwargs) == 0, "multimodal kwargs are not supported for context parallel"
                        seq_index = torch.arange(
                            seq_len, device=input_ids.device
                        ).repeat(1, 1)
                        cp_buffers = (
                            [input_ids, position_ids, seq_index]
                            if self.cp_size > 1
                            else []
                        )

                        # Create context parallel context
                        context_parallel_ctx = self.create_context_parallel_ctx(
                            cp_mesh=self.cp_mesh,
                            cp_buffers=cp_buffers,
                            cp_seq_dims=[sequence_dim] * len(cp_buffers),
                            cp_no_restore_buffers=set(cp_buffers),
                        )

                    with DTensorPolicyWorker.train_context(context_parallel_ctx):
                        with torch.autocast(device_type="cuda", dtype=self.dtype):
                            model_args = dict(
                                input_ids=input_ids,
                                attention_mask=attention_mask,
                                position_ids=position_ids,
                                use_cache=False,
                                **flash_attn_kwargs_wrap,
                                **vlm_kwargs,
                            )

                            if self._is_reward_model:
                                # `flash_attn_kwarg` is not supported for `LlamaForSequenceClassification`.
                                # Note that it should be empty anyway since sequence packing
                                # is not supported for reward models.
                                assert not flash_attn_kwargs
                                del model_args["flash_attn_kwargs"]

                            outputs = self.model(**model_args)

                        # Get logprobs
                        if not hasattr(outputs, "logits"):
                            logits = self.model.lm_head(outputs.last_hidden_state)
                        else:
                            logits = outputs.logits

                        # Apply temperature scaling
                        logits = self._apply_temperature_scaling(logits)

                        if self.cp_size > 1:
                            seq_index_dtensor = (
                                DTensor.from_local(
                                    seq_index,
                                    device_mesh=self.cp_mesh,
                                    placements=[Shard(1)],
                                )
                                .full_tensor()
                                .squeeze(0)
                            )

                            mb["seq_index"] = seq_index_dtensor

                            for tensor_name in mb:
                                current_tensor = mb[tensor_name]
                                for buffer in cp_buffers:
                                    if current_tensor is buffer:
                                        assert type(current_tensor) == torch.Tensor, (
                                            f"tensor {tensor_name} is not a tensor"
                                        )
                                        mb[tensor_name] = DTensor.from_local(
                                            current_tensor,
                                            device_mesh=self.cp_mesh,
                                            placements=[Shard(sequence_dim)],
                                        )
                                        break

                            if isinstance(logits, DTensor):
                                # Must be tp sharded
                                assert (
                                    logits.device_mesh.ndim == 1
                                    and logits.device_mesh.mesh_dim_names[0] == "tp"
                                ), "logits must be tp sharded"

                                # CP is implicitly sharded on the seq dim, so we need to redistribute to the tp dim
                                logits = DTensor.from_local(
                                    logits.to_local(),
                                    device_mesh=self.device_mesh[("cp", "tp")],
                                    placements=[Shard(sequence_dim), Shard(-1)],
                                )
                            else:
                                logits = DTensor.from_local(
                                    logits,
                                    device_mesh=self.device_mesh[("cp", "tp")],
                                    placements=[Shard(sequence_dim), Shard(-1)],
                                )

                        if self.enable_seq_packing:
                            loss_fn_ = SequencePackingLossWrapper(
                                loss_fn=loss_fn,
                                cu_seqlens_q=flash_attn_kwargs.cu_seqlens_q,
                                cu_seqlens_q_padded=flash_attn_kwargs.cu_seqlens_q,
                            )
                        else:
                            loss_fn_ = loss_fn

                        loss, loss_metrics = loss_fn_(
                            logits,
                            mb,
                            global_valid_seqs,
                            global_valid_toks,
                        )

                        # skip the update for dummy batches
                        if mb_idx < iterator_len:
                            ## scale by the number of global batches so we get the correct
                            ## value when summing metrics across all microbatches
                            for k in loss_metrics.keys():
                                loss_metrics[k] /= num_global_batches
                            num_valid_samples = loss_metrics["num_valid_samples"]
                            loss_metrics["lr"] = self.optimizer.param_groups[0]["lr"]
                            loss_metrics["global_valid_seqs"] = global_valid_seqs.item()
                            loss_metrics["global_valid_toks"] = global_valid_toks.item()
                        else:
                            loss *= 0

                        # Backward pass
                        if not eval_mode:
                            ## NOTE: invalid samples should be multiplied
                            ## by zero in the loss function to prevent them
                            ## from affecting the gradient calculation

                            # when FSDP reduces the gradients over the DP dim, they're automatically averaged
                            # but we want to sum them so we cancel out the average here
                            loss *= self.dp_size * self.cp_size
                            loss.backward()

                    if num_valid_samples > 0:
                        mb_losses.append(loss.item())
                        all_mb_metrics.append(loss_metrics)

                grad_norm: Optional[float | torch.Tensor] = None
                if not eval_mode:
                    with torch.no_grad():
                        grad_norm = get_grad_norm(
                            self.model.parameters(),
                            dp_cp_group=self.dp_cp_mesh.get_group(),
                            tp_group=self.tp_mesh.get_group(),
                            dtype=torch.float32,
                        )
                        if self.max_grad_norm is not None:
                            clip_grad_by_total_norm_(
                                self.model.parameters(),
                                max_grad_norm=self.max_grad_norm,
                                total_norm=grad_norm,
                                dtype=torch.float32,
                            )
                        grad_norm = torch.tensor([grad_norm])

                    # Update parameters
                    self.optimizer.step()

                losses.append(torch.tensor(mb_losses).sum().item())

            # increment scheduler after all batches in rollout are processed
            if not eval_mode:
                self.scheduler.step()
            # dynamic batch and sequence dims causes alot of fragmentation, so clear
            # the memory allocator before moving on
            torch.cuda.empty_cache()

            # Compute global loss across all ranks
            with torch.no_grad():
                global_loss = torch.tensor(losses, device="cuda")
                torch.distributed.all_reduce(
                    global_loss, group=self.dp_mesh.get_group()
                )
            # Aggregate metrics across all microbatches
            mb_metrics = defaultdict(list)
            for m in all_mb_metrics:
                for k, v in m.items():
                    mb_metrics[k].append(v)

            metrics = {
                "global_loss": global_loss.cpu(),
                "grad_norm": grad_norm,
                "rank": torch.distributed.get_rank(),
                "all_mb_metrics": dict(mb_metrics),
            }

            return metrics

    def get_logprobs(
        self, data: BatchedDataDict[Any], micro_batch_size: Optional[int] = None
    ) -> BatchedDataDict[LogprobOutputSpec]:
        """Get the logprobs of the model for a batch of data.

        Uses the configured logprob_batch_size to do microbatching.

        Input data is assumed to be right-padded. The method internally converts to
        left-padded format for computation, and returns outputs in right-padded format.

        Returns:
          a BatchedDataDict with key "logprobs" and shape [batch_size, sequence_length].
          We use the convention that the logprob of the first token is 0 so that the sequence length is maintained.
          The logprob of input token i is specified at position i in the output logprobs tensor.
        """
        logprob_batch_size = (
            micro_batch_size
            if micro_batch_size is not None
            else self.cfg["logprob_batch_size"]
        )

        # dim 1 is always assumed to be the sequence dim, sanity check this here
        sequence_dim = 1
        seq_dim_size = data.get("input_ids").shape[sequence_dim]

        for k, v in data.items():
            if torch.is_tensor(v) and len(v.shape) > 1:
                assert v.shape[sequence_dim] == seq_dim_size, (
                    f"Dim 1 must be the sequence dim, expected dim 1={seq_dim_size} but got shape {v.shape}"
                )

        all_log_probs = []
        self.model.eval()

        with unshard_fsdp2_model(self.model), torch.no_grad():
            data.to("cuda")
            dummy_iterator = iter([])
            if self.cfg["dynamic_batching"]["enabled"]:
                mb_iterator = data.make_microbatch_iterator_with_dynamic_shapes()
                iterator_len = data.get_microbatch_iterator_dynamic_shapes_len()
            elif self.enable_seq_packing:
                mb_iterator = data.make_microbatch_iterator_for_packable_sequences()
                iterator_len, max_seqlen = (
                    data.get_microbatch_iterator_for_packable_sequences_len()
                )
                max_batch_ct = torch.tensor([iterator_len], device="cuda")
                torch.distributed.all_reduce(
                    max_batch_ct, op=torch.distributed.ReduceOp.MAX
                )

                # Sequence packing can end up with unevenly distributed batch counts across DP ranks.
                # We add dummy batches to the end of the iterator to make the batch counts equal.
                dummy_batch_ct = int(max_batch_ct.item() - iterator_len)
                dummy_iterator = data.make_microbatch_iterator_for_packable_sequences()
                dummy_iterator = itertools.islice(
                    itertools.cycle(dummy_iterator), dummy_batch_ct
                )
            else:
                mb_iterator = data.make_microbatch_iterator(logprob_batch_size)
                iterator_len = data.size // logprob_batch_size

            step = 0
            for batch_idx, lp_batch in enumerate(
                itertools.chain(mb_iterator, dummy_iterator)
            ):
                step += 1
                input_ids = lp_batch.get("input_ids").cuda()
                input_lengths = lp_batch.get("input_lengths")
                vlm_kwargs = lp_batch.get_multimodal_dict(as_tensors=True, device=input_ids.device)

                batch_size, seq_len = input_ids.shape
                if self.enable_seq_packing:
                    assert len(vlm_kwargs) == 0, "multimodal kwargs are not supported for sequence packing"
                    input_ids, position_ids, _ = pack_sequences(
                        input_ids=input_ids,
                        input_lengths=input_lengths,
                        packed_sequence_size=[
                            batch_size
                        ],  # flash attention 2 expects flattened input
                        padding_value=self.tokenizer.eos_token_id,
                        return_attention_mask=False,
                    )
                    seq_len = input_ids.shape[1]
                    attention_mask = None
                    flash_attn_kwargs = get_flash_attention_kwargs(
                        input_lengths=input_lengths,
                    )
                else:
                    # Create attention mask for right-padded data
                    attention_mask = torch.zeros(
                        (batch_size, seq_len), dtype=torch.long, device=input_ids.device
                    )
                    for i, length in enumerate(input_lengths):
                        # For right-padded sequence, set 1s at the beginning of the sequence
                        attention_mask[i, :length] = 1

                    # explicitly create position ids for the input, otherwise the sharding
                    # for DTensor will be incorrect
                    position_ids = torch.arange(
                        seq_len, device=input_ids.device
                    ).repeat(batch_size, 1)
                    flash_attn_kwargs = {}
                
                with torch.autocast(device_type="cuda", dtype=self.dtype):
                    # DTensor requires the casual attention kernel to hit,
                    # yet our attention mask above is not always all 1s
                    # this is fine because we mask with the actual attention mask
                    # later, but for input it has to be all 1s
                    attention_mask_input_all_ones = torch.ones(
                        (batch_size, seq_len), dtype=torch.long, device=input_ids.device
                    )
                
                # wrap flash_attn_kwargs
                flash_attn_kwargs_wrap = {
                }

                # only add flash_attn_kwargs if there are no multimodal kwargs
                # if there are multimodal kwargs, we don't need to add position_ids (computed internally)
                if len(vlm_kwargs) == 0:
                    flash_attn_kwargs_wrap['flash_attn_kwargs'] = flash_attn_kwargs
                else:
                    position_ids = None

                context_parallel_ctx = None
                if self.cp_size > 1:
                    assert len(vlm_kwargs) == 0, "multimodal kwargs are not supported for context parallel"
                    seq_index = torch.arange(seq_len, device=input_ids.device).repeat(
                        1, 1
                    )
                    cp_buffers = [input_ids, position_ids, seq_index]

                    # Create context parallel context
                    context_parallel_ctx = self.create_context_parallel_ctx(
                        cp_mesh=self.cp_mesh,
                        cp_buffers=cp_buffers,
                        cp_seq_dims=[sequence_dim] * len(cp_buffers),
                        cp_no_restore_buffers=set(cp_buffers),
                    )

                with DTensorPolicyWorker.train_context(context_parallel_ctx):
                    with torch.autocast(device_type="cuda", dtype=self.dtype):
                        outputs = self.model(
                            input_ids=input_ids,
                            attention_mask=attention_mask_input_all_ones,
                            position_ids=position_ids,
                            use_cache=False,
                            **flash_attn_kwargs_wrap,
                            **vlm_kwargs,
                        )

                    logits = outputs.logits

                    # Apply temperature scaling
                    logits = self._apply_temperature_scaling(logits)

                    if self.cp_size > 1:
                        seq_index_tensor = (
                            DTensor.from_local(
                                seq_index,
                                device_mesh=self.cp_mesh,
                                placements=[Shard(1)],
                            )
                            .full_tensor()
                            .squeeze(0)
                        )

                        input_ids_dtensor = DTensor.from_local(
                            input_ids,
                            device_mesh=self.cp_mesh,
                            placements=[Shard(sequence_dim)],
                        )

                        if isinstance(logits, DTensor):
                            # Must be tp sharded
                            assert (
                                logits.device_mesh.ndim == 1
                                and logits.device_mesh.mesh_dim_names[0] == "tp"
                            ), "logits must be tp sharded"

                            # CP is implicitly sharded on the seq dim, so we need to redistribute to the tp dim
                            logits = DTensor.from_local(
                                logits.to_local(),
                                device_mesh=self.device_mesh[("cp", "tp")],
                                placements=[Shard(sequence_dim), Shard(-1)],
                            )
                        else:
                            logits = DTensor.from_local(
                                logits,
                                device_mesh=self.device_mesh[("cp", "tp")],
                                placements=[Shard(sequence_dim), Shard(-1)],
                            )

                        token_logprobs = get_logprobs_from_vocab_parallel_logits(
                            logits.to(torch.float32),
                            input_ids_dtensor,
                            seq_index_tensor,
                        )

                        assert token_logprobs.shape[1] == seq_len - 1
                    else:
                        if isinstance(logits, DTensor):
                            token_logprobs = get_logprobs_from_vocab_parallel_logits(
                                logits.to(torch.float32), input_ids
                            )
                        else:
                            # Extract logprobs for each token in the sequence by gathering the logprob
                            # corresponding to the next token at each position
                            # Input shapes:
                            #   log_probs: [batch_size, sequence_length, vocab_size] - logits for each position
                            #   token_ids: [batch_size, sequence_length] - actual tokens
                            # Output shape: [batch_size, sequence_length] - logprob of each token given previous
                            # We get logprob of token[t+1] from logits[t], prepending 0 to maintain sequence length

                            log_probs = torch.nn.functional.log_softmax(
                                outputs.logits.to(torch.float32), dim=-1
                            )
                            next_tokens = input_ids[:, 1:]
                            log_probs = log_probs[:, :-1]
                            token_logprobs = log_probs.gather(
                                dim=-1, index=next_tokens.unsqueeze(-1)
                            ).squeeze(-1)

                token_logprobs = torch.cat(
                    [torch.zeros_like(token_logprobs[:, :1]), token_logprobs], dim=1
                )

                # skip keeping the logprobs for the dummy batches
                if batch_idx >= iterator_len:
                    continue

                if not self.enable_seq_packing:
                    # Apply mask to zero out padding tokens logprobs
                    token_logprobs = token_logprobs * attention_mask
                else:
                    # For packed sequences, unpack logprobs
                    unpacked_logprobs = torch.zeros(
                        (batch_size, seq_dim_size),
                        dtype=token_logprobs.dtype,
                        device=token_logprobs.device,
                    )
                    cu_seqlens = flash_attn_kwargs.cu_seqlens_q
                    for i in range(batch_size):
                        start = cu_seqlens[i].item() + 1
                        end = cu_seqlens[i + 1].item()
                        seq_len_actual = input_lengths[i].item()
                        unpacked_logprobs[i, 1:seq_len_actual] = token_logprobs[
                            0, start:end
                        ]
                    token_logprobs = unpacked_logprobs

                all_log_probs.append(token_logprobs)

        # Concatenate all batches
        return_data = BatchedDataDict[LogprobOutputSpec]()

        all_log_probs_padded = []
        for lp in all_log_probs:
            padding_needed = seq_dim_size - lp.shape[1]
            if padding_needed > 0:
                lp = torch.nn.functional.pad(
                    lp, (0, padding_needed), mode="constant", value=0.0
                )
            all_log_probs_padded.append(lp)
        return_data["logprobs"] = torch.cat(all_log_probs_padded, dim=0).cpu()

        return return_data

    @contextmanager
    def use_reference_model(self) -> Generator[None, None, None]:
        """Context manager that temporarily swaps the reference model and active model.

        On entry: Moves model to CPU, moves reference_model to CUDA. Swaps the references
        On exit: Restores original references and re-flips cuda/cpu
        """
        with torch.no_grad():
            try:
                # Save train model state_dict
                curr_state_dict = get_cpu_state_dict(
                    self.model.state_dict().items(), pin_memory=True
                )

                # Swap reference model state_dict to self.model
                for k, v in self.model.state_dict().items():
                    val = to_local_if_dtensor(v)
                    val.copy_(self.reference_model_state_dict[k])

                # - self.model is the original reference_model, now on CUDA
                # - curr_state_dict is the train model, now on CPU
                yield

            finally:
                # Restore train model state_dict
                for k, v in self.model.state_dict().items():
                    val = to_local_if_dtensor(v)
                    val.copy_(curr_state_dict[k])

    def get_reference_policy_logprobs(
        self, data: BatchedDataDict[Any], micro_batch_size: Optional[int] = None
    ) -> BatchedDataDict[ReferenceLogprobOutputSpec]:
        """Get the logprobs from the reference policy for a batch of data.

        Returns:
          a BatchedDataDict with key "reference_logprobs" and shape [batch_size, sequence_length].
          We use the convention that the logprob of the first token is 0 so that the sequence length is maintained.
          The logprob of input token i is specified at position i in the output logprobs tensor.
        """
        with self.use_reference_model():
            reference_logprobs = self.get_logprobs(data, micro_batch_size)

        return_data = BatchedDataDict[ReferenceLogprobOutputSpec]()
        return_data["reference_logprobs"] = reference_logprobs["logprobs"].cpu()
        return return_data

    def _add_noise_to_weights(self) -> None:
        """Add small Gaussian noise to the weights of the model. Note that this is used for testing purposes only."""
        noise_std = 0.01  # Standard deviation for the noise
        for p in self.model.parameters():
            if p.requires_grad:
                noise = torch.randn_like(p.data) * noise_std
                p.data.add_(noise)  # Add noise in-place
        torch.cuda.synchronize()

    def return_state_dict(self):
        return self.model.state_dict()

    def report_device_id(self) -> str:
        """Report the UUID of the current CUDA device using NVML.

        Returns:
            str: UUID of the device in the format "GPU-xxxxx"
        """
        from nemo_rl.utils.nvml import get_device_uuid

        # Get current device index from torch
        device_idx = torch.cuda.current_device()
        # Get device UUID using NVML
        return get_device_uuid(device_idx)

    @torch.no_grad()
    def prepare_refit_info(self) -> Optional[dict[str, Any]]:
        state_dict = self.model.state_dict()

        if self.is_generation_colocated:
            # Collect info for streaming multiple tensors
            self.refit_param_info = []
            for name, tensor in state_dict.items():
                # dtensor's numel will return complete tensor instead of only local tensor
                size_in_bytes = tensor.element_size() * tensor.numel()
                self.refit_param_info.append((name, size_in_bytes))

        else:
            # Collect info for collective communication
            state_dict_info = {}
            for name, tensor in state_dict.items():
                state_dict_info[name] = (tensor.shape, self.dtype)

            return state_dict_info

    @torch.no_grad()
    def prepare_weights_for_ipc(self) -> tuple[list[tuple[str, int]], float]:
        """Prepare the weights for IPC.

        This function:
        - Prepares the state_dict of the model.
        - Collects the info for streaming multiple tensors.

        Returns:
            list: The list of parameters sizes.
            float: The total available memory in bytes.
        """
        from nemo_rl.utils.nvml import get_free_memory_bytes

        # Get state_dict
        self.model = self.move_to_cuda(self.model)

        self._held_sharded_state_dict_reference: dict[str, torch.Tensor] = (
            self.model.state_dict()
        )

        # Collect current available memory for refit
        ## Get current device index from torch
        device_idx = torch.cuda.current_device()
        ## Get device free memory using NVML
        total_available_bytes = get_free_memory_bytes(device_idx)
        ## Use 80% of the free memory for safety
        memory_ratio = os.getenv("NRL_REFIT_BUFFER_MEMORY_RATIO", "0.8")
        total_available_bytes *= float(memory_ratio)

        return self.refit_param_info, total_available_bytes

    @torch.no_grad()
    def get_weights_ipc_handles(self, keys: Iterable[str]) -> dict[str, Any]:
        assert self._held_sharded_state_dict_reference is not None, (
            "prepare_weights_for_ipc must be called before get_weights_ipc_handles"
        )

        # Clean up the held tensors to reduce peak memory
        if self._held_streamed_param_reference is not None:
            del self._held_streamed_param_reference
            self._held_streamed_param_reference = None

        converted_params = {}
        for key in keys:
            # Get full_tensor for dtensor (GPU > 1)
            tensor = self._held_sharded_state_dict_reference[key]
            if isinstance(tensor, DTensor):
                full_tensor = tensor.full_tensor()
            else:
                full_tensor = tensor
            # Convert parameters to the configured dtype
            converted_params[key] = full_tensor.to(self.dtype, non_blocking=True)

        # Temporary record the full tensor for cleanup
        # It is needed for cleanup the last full_tensor in the refit process
        self._held_streamed_param_reference = converted_params

        # Get device UUID for IPC
        device_uuid = self.report_device_id()
        # Create handles for the tensors
        all_handles = []
        for key, p in converted_params.items():
            handle = get_handle_from_tensor(p)
            all_handles.append((key, handle))

        # (pack_tensor_for_ipc: bool, handles: list)
        serialized = (False, all_handles)

        return {device_uuid: serialized}

    @torch.no_grad()
    def broadcast_weights_for_collective(self) -> None:
        """Broadcast the weights for collective communication."""
        for _, tensor in self.model.state_dict().items():
            if isinstance(tensor, DTensor):
                tensor = tensor.full_tensor()
            if self.rank == 0:
                tensor = tensor.to(self.dtype, non_blocking=True)
                self.model_update_group.broadcast(tensor.data, src=0)

    def prepare_for_lp_inference(self) -> None:
        if not self.cpu_offload:
            self.move_to_cuda(self.model)
        else:
            self.model = self.move_buffer_to_device(self.model, "cuda")

        self.model.eval()
        self.offload_before_refit()

    def prepare_for_training(self, *args, **kwargs) -> None:
        # onload models and optimizer state to cuda
        if not self.cpu_offload:
            self.move_to_cuda(self.model)
        else:
            # when cpu offload is enabled, the buffers do not get moved
            # to cuda automatically, so we need to do that manually
            self.model = self.move_buffer_to_device(self.model, "cuda")

        # have to move buffers to cuda manually for cpu offload case
        self.move_buffer_to_device(self.model, "cuda")

        self.model.train()
        # Move optimizer state to CUDA if it exists
        if (
            hasattr(self, "optimizer")
            and self.optimizer is not None
            and not self.cpu_offload
        ):
            for state in self.optimizer.state.values():
                for k, v in state.items():
                    if isinstance(v, (DTensor, torch.Tensor)):
                        state[k] = v.to("cuda")

        torch.cuda.empty_cache()

    @torch.no_grad()
    def offload_before_refit(self) -> None:
        """Offload the optimizer to the CPU."""
        torch.randn(1).cuda()  # wake up torch allocator
        if hasattr(self, "optimizer") and self.optimizer is not None:
            for state in self.optimizer.state.values():
                for k, v in state.items():
                    if isinstance(v, (DTensor, torch.Tensor)):
                        state[k] = v.to("cpu")

        gc.collect()
        torch.cuda.empty_cache()

    @torch.no_grad()
    def offload_after_refit(self) -> None:
        # Offload as much as possible on the CPU
        self.model = self.move_to_cpu(self.model)
        self.model.eval()
        torch.randn(1).cuda()  # wake up torch allocator
        self.offload_before_refit()  # rerun the old offload function

        # Clean up the held tensors
        if self._held_sharded_state_dict_reference is not None:
            del self._held_sharded_state_dict_reference
            self._held_sharded_state_dict_reference = None
        if self._held_streamed_param_reference is not None:
            del self._held_streamed_param_reference
            self._held_streamed_param_reference = None

        gc.collect()
        torch.cuda.empty_cache()

        # Print memory stats after offloading
        allocated = torch.cuda.memory_allocated() / (1024**3)  # Convert to GB
        reserved = torch.cuda.memory_reserved() / (1024**3)  # Convert to GB
        print(
            f"GPU Memory after optimizer offload: {allocated:.2f}GB allocated, {reserved:.2f}GB reserved"
        )

    def move_to_device(self, model: nn.Module, device: str | torch.device) -> nn.Module:
        model = self.move_buffer_to_device(model, device)
        return model.to(device)

    def move_buffer_to_device(
        self, model: nn.Module, device: str | torch.device
    ) -> nn.Module:
        # FSDP modules do not move buffers to the device automatically
        for v in model.buffers():
            v.data = v.data.to(device)

        return model

    def move_to_cuda(self, model: torch.nn.Module) -> torch.nn.Module:
        model = self.move_to_device(model, "cuda")
        gc.collect()
        torch.cuda.empty_cache()
        return model

    def move_to_cpu(self, model: torch.nn.Module) -> torch.nn.Module:
        model = self.move_to_device(model, "cpu")
        gc.collect()
        torch.cuda.empty_cache()
        return model

    def save_checkpoint(
        self,
        weights_path: str,
        optimizer_path: Optional[str] = None,
        tokenizer_path: Optional[str] = None,
    ) -> None:
        """Save a checkpoint of the model.

        the optimizer states are saved only if `optimizer` and `optimizer_path` are provided.
        """
        save_checkpoint(
            model=self.model,
            weights_path=weights_path,
            # optimizer and scheduler
            optimizer=self.optimizer if optimizer_path else None,
            scheduler=self.scheduler if optimizer_path else None,
            optimizer_path=optimizer_path,
            # tokenizer and processor
            tokenizer=self.tokenizer if tokenizer_path else None,
            processor=self.processor if tokenizer_path else None,
            tokenizer_path=tokenizer_path,
        )

    def load_checkpoint(
        self, weights_path: str, optimizer_path: Optional[str] = None
    ) -> None:
        """Load a checkpoint into the model."""
        load_checkpoint(
            model=self.model,
            weights_path=weights_path,
            optimizer=self.optimizer if optimizer_path else None,
            scheduler=self.scheduler if optimizer_path else None,
            optimizer_path=optimizer_path,
        )

    def shutdown(self) -> None:
        """Shutdown the policy."""

    def start_gpu_profiling(self) -> None:
        """Start GPU profiling."""
        torch.cuda.profiler.start()

    def stop_gpu_profiling(self) -> None:
        """Stop GPU profiling."""
        torch.cuda.profiler.stop()<|MERGE_RESOLUTION|>--- conflicted
+++ resolved
@@ -36,16 +36,14 @@
 from torch.distributed.tensor.experimental._attention import (
     set_rotate_method,
 )
-<<<<<<< HEAD
-from transformers import AutoTokenizer, AutoProcessor, AutoConfig
-=======
 from transformers import (
     AutoConfig,
+    AutoTokenizer,
+    AutoProcessor,
     AutoModelForCausalLM,
     AutoModelForSequenceClassification,
     AutoTokenizer,
 )
->>>>>>> 024d1738
 from transformers.integrations.accelerate import find_tied_parameters
 from transformers.models.gemma3.modeling_gemma3 import Gemma3ForCausalLM
 
@@ -226,10 +224,7 @@
             else None,
         )
 
-<<<<<<< HEAD
-        # DO NOT assume AutoModelForCausalLM, multimodal models can inherit from AutoModelForImageTextToText, AutoModelForTextToWaveform, etc.
-        AutoModelClass = resolve_model_class(model_name)
-=======
+        # reward model
         self._is_reward_model = self.cfg.get("reward_model_cfg", {}).get(
             "enabled", False
         )
@@ -260,17 +255,13 @@
             else:
                 raise ValueError(f"Unknown reward model type: {rm_type}")
         else:
-            model_class = AutoModelForCausalLM
->>>>>>> 024d1738
+            # DO NOT assume AutoModelForCausalLM, multimodal models can inherit from AutoModelForImageTextToText, AutoModelForTextToWaveform, etc.
+            model_class = resolve_model_class(model_name)
 
         full_state_dict = None
         if self.rank == 0:
             print(f"[Rank {self.rank}] Loading model {model_name} on CPU...")
-<<<<<<< HEAD
-            model = AutoModelClass.from_pretrained(
-=======
             model = model_class.from_pretrained(
->>>>>>> 024d1738
                 model_name,
                 device_map="cpu",  # load weights onto CPU initially
                 trust_remote_code=True,
@@ -282,24 +273,17 @@
         print(f"[Rank {self.rank}] Initializing empty model for FSDP...")
         # All ranks initialize model on meta device, so FSDP can shard it.
         # The actual weights will be broadcast from rank 0.
-
         with init_empty_weights():
-<<<<<<< HEAD
-            self.model = AutoModelClass.from_config(
+            self.model = model_class.from_config(
                 model_config,
             )
 
         # freeze parameters by provided regex
         freeze_hf_model_towers(self.model, self.cfg.get("freeze_language_model", False), self.cfg.get("freeze_vision_model", False))
         freeze_hf_model_by_regex(self.model, self.cfg.get("freeze_param_regex", None))
-=======
-            self.model = model_class.from_config(
-                model_config,
-            )
 
         if self.model.config.pad_token_id is None:
             self.model.config.pad_token_id = tokenizer.pad_token_id
->>>>>>> 024d1738
 
         # caching since this property is not always preserved after FSDP
         self.num_tied_weights = len(find_tied_parameters(self.model))
@@ -745,7 +729,7 @@
                                 attention_mask=attention_mask,
                                 position_ids=position_ids,
                                 use_cache=False,
-                                **flash_attn_kwargs_wrap,
+                                flash_attn_kwargs=flash_attn_kwargs,
                                 **vlm_kwargs,
                             )
 
@@ -754,6 +738,9 @@
                                 # Note that it should be empty anyway since sequence packing
                                 # is not supported for reward models.
                                 assert not flash_attn_kwargs
+                                del model_args["flash_attn_kwargs"]
+                            # remove flash_attn_kwargs if there are multimodal kwargs
+                            if len(vlm_kwargs) > 0:
                                 del model_args["flash_attn_kwargs"]
 
                             outputs = self.model(**model_args)
@@ -1020,16 +1007,10 @@
                     attention_mask_input_all_ones = torch.ones(
                         (batch_size, seq_len), dtype=torch.long, device=input_ids.device
                     )
-                
-                # wrap flash_attn_kwargs
-                flash_attn_kwargs_wrap = {
-                }
 
                 # only add flash_attn_kwargs if there are no multimodal kwargs
                 # if there are multimodal kwargs, we don't need to add position_ids (computed internally)
-                if len(vlm_kwargs) == 0:
-                    flash_attn_kwargs_wrap['flash_attn_kwargs'] = flash_attn_kwargs
-                else:
+                if len(vlm_kwargs) > 0:
                     position_ids = None
 
                 context_parallel_ctx = None
@@ -1050,14 +1031,18 @@
 
                 with DTensorPolicyWorker.train_context(context_parallel_ctx):
                     with torch.autocast(device_type="cuda", dtype=self.dtype):
-                        outputs = self.model(
+                        model_args = dict(
                             input_ids=input_ids,
                             attention_mask=attention_mask_input_all_ones,
                             position_ids=position_ids,
                             use_cache=False,
-                            **flash_attn_kwargs_wrap,
+                            flash_attn_kwargs=flash_attn_kwargs,
                             **vlm_kwargs,
                         )
+                        if len(vlm_kwargs) > 0:
+                            del model_args["flash_attn_kwargs"]
+
+                        outputs = self.model(**model_args)
 
                     logits = outputs.logits
 
