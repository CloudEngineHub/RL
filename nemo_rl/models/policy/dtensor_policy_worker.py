--- conflicted
+++ resolved
@@ -106,7 +106,6 @@
     return new_state_dict
 
 
-<<<<<<< HEAD
 def get_attention_mask_for_packed_sequence(x, token_id, eos: bool = True):
     B, T = x.shape
     device = x.device
@@ -177,12 +176,9 @@
 #     return packed_input_ids, packed_position_ids, flash_attn_kwargs
 
 
-@ray.remote
-=======
 @ray.remote(
     runtime_env={"env_vars": {"PYTORCH_CUDA_ALLOC_CONF": "expandable_segments:True"}}
 )
->>>>>>> 86cb2847
 class DTensorPolicyWorker:
     def __repr__(self) -> str:
         """Customizes the actor's prefix in the Ray logs.
@@ -366,15 +362,11 @@
         eval_mode: bool = False,
         gbs: Optional[int] = None,
         mbs: Optional[int] = None,
-<<<<<<< HEAD
-    ) -> Dict[str, Any]:
+    ) -> dict[str, Any]:
         logging.debug("$$$$$$$$$$$$$$$$$$$$$$$$$$$$$$$$")
         logging.debug("DTensor worker train")
         logging.debug("$$$$$$$$$$$$$$$$$$$$$$$$$$$$$$$$")
 
-=======
-    ) -> dict[str, Any]:
->>>>>>> 86cb2847
         """Train the policy on a batch of data with a given loss function."""
         # Check if the model has tied weights
         if (
@@ -460,24 +452,16 @@
                 else:
                     mb_iterator = batch.make_microbatch_iterator(mbs)
 
-<<<<<<< HEAD
-                for mb in global_batch.make_microbatch_iterator(mbs):
+                for mb in mb_iterator:
                     logging.debug(f"{mb=}")
-=======
-                for mb in mb_iterator:
->>>>>>> 86cb2847
                     input_ids = mb.get("input_ids").cuda()
                     input_lengths = mb.get("input_lengths")
                     batch_size, seq_len = input_ids.shape
 
                     with torch.autocast(device_type="cuda", dtype=self.dtype):
-<<<<<<< HEAD
                         batch_size, seq_len = input_ids.shape
 
                         attention_mask = torch.ones(
-=======
-                        attention_mask_input_all_ones = torch.ones(
->>>>>>> 86cb2847
                             (batch_size, seq_len),
                             dtype=torch.long,
                             device=input_ids.device,
