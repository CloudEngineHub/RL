--- conflicted
+++ resolved
@@ -76,11 +76,8 @@
     fsdp_offload_enabled: bool
     activation_checkpointing_enabled: bool
     refit_buffer_size_gb: int
-<<<<<<< HEAD
     packing_strategy: str
-=======
     optimizer: NotRequired[PytorchOptimizerConfig] = None
     scheduler: NotRequired[list[SinglePytorchSchedulerConfig] | SchedulerMilestones] = (
         None
-    )
->>>>>>> a1bf9526
+    )