--- conflicted
+++ resolved
@@ -102,10 +102,6 @@
 from nemo_rl.models.megatron.community_import import import_model_from_hf_name
 from nemo_rl.models.megatron.converters.common import (
     MegatronToHFConverter,
-<<<<<<< HEAD
-    get_all_rank_ids_in_group,
-=======
->>>>>>> a08829bd
     get_global_key_from_local_key,
 )
 from nemo_rl.models.megatron.refit_utils import (
@@ -1332,11 +1328,7 @@
 
         etp_group = parallel_state.get_expert_tensor_parallel_group()
         etp_world_size = torch.distributed.get_world_size(etp_group)
-<<<<<<< HEAD
-        etp_group_rank_ids = get_all_rank_ids_in_group(etp_group)
-=======
         etp_group_rank_ids = get_process_group_ranks(etp_group)
->>>>>>> a08829bd
 
         pp_group = parallel_state.get_pipeline_model_parallel_group()
         pp_world_size = torch.distributed.get_world_size(pp_group)
@@ -1345,11 +1337,7 @@
 
         ep_group = parallel_state.get_expert_model_parallel_group()
         ep_world_size = torch.distributed.get_world_size(ep_group)
-<<<<<<< HEAD
-        ep_group_rank_ids = get_all_rank_ids_in_group(ep_group)
-=======
         ep_group_rank_ids = get_process_group_ranks(ep_group)
->>>>>>> a08829bd
 
         # Collect parameter info
         param_info = []
